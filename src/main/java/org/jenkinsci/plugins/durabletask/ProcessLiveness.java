/*
 * The MIT License
 *
 * Copyright 2014 Jesse Glick.
 *
 * Permission is hereby granted, free of charge, to any person obtaining a copy
 * of this software and associated documentation files (the "Software"), to deal
 * in the Software without restriction, including without limitation the rights
 * to use, copy, modify, merge, publish, distribute, sublicense, and/or sell
 * copies of the Software, and to permit persons to whom the Software is
 * furnished to do so, subject to the following conditions:
 *
 * The above copyright notice and this permission notice shall be included in
 * all copies or substantial portions of the Software.
 *
 * THE SOFTWARE IS PROVIDED "AS IS", WITHOUT WARRANTY OF ANY KIND, EXPRESS OR
 * IMPLIED, INCLUDING BUT NOT LIMITED TO THE WARRANTIES OF MERCHANTABILITY,
 * FITNESS FOR A PARTICULAR PURPOSE AND NONINFRINGEMENT. IN NO EVENT SHALL THE
 * AUTHORS OR COPYRIGHT HOLDERS BE LIABLE FOR ANY CLAIM, DAMAGES OR OTHER
 * LIABILITY, WHETHER IN AN ACTION OF CONTRACT, TORT OR OTHERWISE, ARISING FROM,
 * OUT OF OR IN CONNECTION WITH THE SOFTWARE OR THE USE OR OTHER DEALINGS IN
 * THE SOFTWARE.
 */

package org.jenkinsci.plugins.durabletask;

import com.sun.jna.Library;
import com.sun.jna.Native;
import hudson.EnvVars;
import hudson.Launcher;
import hudson.model.TaskListener;
import hudson.remoting.VirtualChannel;
import java.io.IOException;
import java.util.Collections;
import java.util.Map;
import java.util.WeakHashMap;
import java.util.concurrent.TimeUnit;
import java.util.logging.Level;
import java.util.logging.Logger;
import jenkins.security.MasterToSlaveCallable;

/**
 * Utility class to track whether a given process is still alive.
 */
final class ProcessLiveness {

    private static final Logger LOGGER = Logger.getLogger(ProcessLiveness.class.getName());

    private static final Map<Launcher,Boolean> workingLaunchers = Collections.synchronizedMap(new WeakHashMap<Launcher,Boolean>());

    /**
     * Determines whether a process is believed to still be alive.
     * @param channel a connection to the machine on which it would be running
     * @param pid a process ID
     * @param launcher a way to start processes
     * @return true if it is apparently still alive (or we cannot tell); false if it is believed to not be running
     */
    public static boolean isAlive(VirtualChannel channel, int pid, Launcher launcher, EnvVars envVars) throws IOException, InterruptedException {
        Boolean working = workingLaunchers.get(launcher);
        if (working == null) {
            // Check to see if our logic correctly reports that an unlikely PID is not running.
            working = !_isAlive(channel, 9999, launcher, envVars);
            workingLaunchers.put(launcher, working);
            if (working) {
                LOGGER.log(Level.FINE, "{0} on {1} appears to be working", new Object[] {launcher, channel});
            } else {
                LOGGER.log(Level.WARNING, "{0} on {1} does not seem able to determine whether processes are alive or not", new Object[] {launcher, channel});
                // TODO Channel.toString should report slave name, but would be nice to also report OS
            }
        }
        if (!working) {
            return true;
        }
        return _isAlive(channel, pid, launcher, envVars);
    }

    private static boolean _isAlive(VirtualChannel channel, int pid, Launcher launcher, EnvVars envVars) throws IOException, InterruptedException {
        if (launcher instanceof Launcher.LocalLauncher || launcher instanceof Launcher.RemoteLauncher) {
            try {
                boolean alive = channel.call(new Liveness(pid));
                LOGGER.log(Level.FINER, "{0} is alive? {1}", new Object[] {pid, alive});
                return alive;
            } catch (RuntimeException x) {
                LOGGER.log(Level.WARNING, "cannot determine liveness of " + pid, x);
                return true;
            }
        } else {
            // Using a special launcher; let it decide how to do this.
<<<<<<< HEAD
            // TODO perhaps this should be a method in Launcher, with the following fallback in DecoratedLauncher
            return launcher.launch().cmds("ps", "-o", "pid=", Integer.toString(pid)).envs(FileMonitoringTask.escape(envVars)).quiet(true).join() == 0;
=======
            // TODO perhaps this should be a method in Launcher, with the following fallback in DecoratedLauncher:
            return launcher.launch().cmds("ps", "-o", "pid=", Integer.toString(pid)).quiet(true).start().joinWithTimeout(1, TimeUnit.MINUTES, launcher.getListener())== 0;
>>>>>>> d740d462
        }
    }

    private static final class Liveness extends MasterToSlaveCallable<Boolean,RuntimeException> {
        private final int pid;
        Liveness(int pid) {
            this.pid = pid;
        }
        @Override public Boolean call() throws RuntimeException {
            // JNR-POSIX does not seem to work on FreeBSD at least, so using JNA instead.
            LibC libc = LibC.INSTANCE;
            if (libc.getpgid(0) == -1) {
                throw new IllegalStateException("getpgid does not seem to work on this platform");
            }
            return libc.getpgid(pid) != -1;
        }
    }
    private interface LibC extends Library {
        /**
         * Get the process group ID for a process.
         * From <a href="http://pubs.opengroup.org/onlinepubs/9699919799/functions/getpgid.html">Open Group Base Specifications Issue 7</a>:
         * <blockquote>
         * The getpgid() function shall return the process group ID of the process whose process ID is equal to pid.
         * If pid is equal to 0, getpgid() shall return the process group ID of the calling process.
         * Upon successful completion, getpgid() shall return a process group ID. Otherwise, it shall return (pid_t)-1 and set errno to indicate the error.
         * The getpgid() function shall fail if: […] There is no process with a process ID equal to pid. […]
         * </blockquote>
         */
        int getpgid(int pid);
        LibC INSTANCE = (LibC) Native.loadLibrary("c", LibC.class);
    }

    private ProcessLiveness() {}

}<|MERGE_RESOLUTION|>--- conflicted
+++ resolved
@@ -86,13 +86,8 @@
             }
         } else {
             // Using a special launcher; let it decide how to do this.
-<<<<<<< HEAD
             // TODO perhaps this should be a method in Launcher, with the following fallback in DecoratedLauncher
-            return launcher.launch().cmds("ps", "-o", "pid=", Integer.toString(pid)).envs(FileMonitoringTask.escape(envVars)).quiet(true).join() == 0;
-=======
-            // TODO perhaps this should be a method in Launcher, with the following fallback in DecoratedLauncher:
-            return launcher.launch().cmds("ps", "-o", "pid=", Integer.toString(pid)).quiet(true).start().joinWithTimeout(1, TimeUnit.MINUTES, launcher.getListener())== 0;
->>>>>>> d740d462
+            return launcher.launch().cmds("ps", "-o", "pid=", Integer.toString(pid)).envs(FileMonitoringTask.escape(envVars)).quiet(true).start().joinWithTimeout(1, TimeUnit.MINUTES, launcher.getListener()) == 0;
         }
     }
 
