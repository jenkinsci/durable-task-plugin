/*
 * The MIT License
 *
 * Copyright 2014 CloudBees, Inc.
 *
 * Permission is hereby granted, free of charge, to any person obtaining a copy
 * of this software and associated documentation files (the "Software"), to deal
 * in the Software without restriction, including without limitation the rights
 * to use, copy, modify, merge, publish, distribute, sublicense, and/or sell
 * copies of the Software, and to permit persons to whom the Software is
 * furnished to do so, subject to the following conditions:
 *
 * The above copyright notice and this permission notice shall be included in
 * all copies or substantial portions of the Software.
 *
 * THE SOFTWARE IS PROVIDED "AS IS", WITHOUT WARRANTY OF ANY KIND, EXPRESS OR
 * IMPLIED, INCLUDING BUT NOT LIMITED TO THE WARRANTIES OF MERCHANTABILITY,
 * FITNESS FOR A PARTICULAR PURPOSE AND NONINFRINGEMENT. IN NO EVENT SHALL THE
 * AUTHORS OR COPYRIGHT HOLDERS BE LIABLE FOR ANY CLAIM, DAMAGES OR OTHER
 * LIABILITY, WHETHER IN AN ACTION OF CONTRACT, TORT OR OTHERWISE, ARISING FROM,
 * OUT OF OR IN CONNECTION WITH THE SOFTWARE OR THE USE OR OTHER DEALINGS IN
 * THE SOFTWARE.
 */

package org.jenkinsci.plugins.durabletask;

import hudson.EnvVars;
import hudson.Extension;
import hudson.FilePath;
import hudson.Launcher;
import hudson.LauncherDecorator;
import hudson.Platform;
import hudson.Util;
import hudson.model.TaskListener;
import hudson.tasks.Shell;
import java.io.IOException;
import java.util.ArrayList;
import java.util.Arrays;
import java.util.List;
import java.util.Map;
import java.util.WeakHashMap;
import java.util.concurrent.TimeUnit;
import java.util.logging.Level;
import java.util.logging.Logger;
import javax.annotation.Nonnull;
import jenkins.model.Jenkins;
import jenkins.security.MasterToSlaveCallable;
import org.kohsuke.stapler.DataBoundConstructor;

/**
 * Runs a Bourne shell script on a Unix node using {@code nohup}.
 */
public final class BourneShellScript extends FileMonitoringTask {

    private static final Logger LOGGER = Logger.getLogger(BourneShellScript.class.getName());

    private static enum OsType {DARWIN, UNIX, WINDOWS}

    /** Number of times we will show launch diagnostics in a newly encountered workspace before going mute to save resources. */
    @SuppressWarnings("FieldMayBeFinal")
    // TODO use SystemProperties if and when unrestricted
    private static int NOVEL_WORKSPACE_DIAGNOSTICS_COUNT = Integer.getInteger(BourneShellScript.class.getName() + ".NOVEL_WORKSPACE_DIAGNOSTICS_COUNT", 10);

    /**
     * Seconds between heartbeat checks, where we check to see if
     * {@code jenkins-log.txt} is still being modified.
     */
    @SuppressWarnings("FieldMayBeFinal")
    private static int HEARTBEAT_CHECK_INTERVAL = Integer.getInteger(BourneShellScript.class.getName() + ".HEARTBEAT_CHECK_INTERVAL", 15);

    /**
     * Minimum timestamp difference on {@code jenkins-log.txt} that is
     * considered an actual modification. Theoretically could be zero (if
     * {@code <} became {@code <=}, else infinitesimal positive) but on some
     * platforms file timestamps are not that precise.
     */
    @SuppressWarnings("FieldMayBeFinal")
    private static int HEARTBEAT_MINIMUM_DELTA = Integer.getInteger(BourneShellScript.class.getName() + ".HEARTBEAT_MINIMUM_DELTA", 2);

    private final @Nonnull String script;
    private boolean capturingOutput;

    @DataBoundConstructor public BourneShellScript(String script) {
        this.script = Util.fixNull(script);
    }
    
    public String getScript() {
        return script;
    }

    @Override public void captureOutput() {
        capturingOutput = true;
    }

    /**
     * Set of workspaces which we have already run a process in.
     * Copying output from the controller process consumes a Java thread, so we want to avoid it generally.
     * But we do it the first few times we run a process in a new workspace, to assist in diagnosis.
     * (For example, if we are unable to write to it due to permissions, we want to see that error message.)
     * Ideally we would display output the first time a given {@link Launcher} was used in that workspace,
     * but this seems impractical since {@link LauncherDecorator#decorate} may be called anew for each process,
     * and forcing the resulting {@link Launcher}s to implement {@link Launcher#equals} seems onerous.
     */
    private static final Map<FilePath,Integer> encounteredPaths = new WeakHashMap<FilePath,Integer>();

    @Override protected FileMonitoringController launchWithCookie(FilePath ws, Launcher launcher, TaskListener listener, EnvVars envVars, String cookieVariable, String cookieValue) throws IOException, InterruptedException {
        if (script.isEmpty()) {
            listener.getLogger().println("Warning: was asked to run an empty script");
        }

        ShellController c = new ShellController(ws);

        FilePath shf = c.getScriptFile(ws);

        String s = script, scriptPath;
        final Jenkins jenkins = Jenkins.getInstance();
        if (!s.startsWith("#!") && jenkins != null) {
            String defaultShell = jenkins.getInjector().getInstance(Shell.DescriptorImpl.class).getShellOrDefault(ws.getChannel());
            s = "#!"+defaultShell+" -xe\n" + s;
        }
        shf.write(s, "UTF-8");
        shf.chmod(0755);

        scriptPath = shf.getRemote();
        List<String> args = new ArrayList<>();

        OsType os = ws.act(new getOsType());

        if (os != OsType.DARWIN) { // JENKINS-25848
            args.add("nohup");
        }
        if (os == OsType.WINDOWS) { // JENKINS-40255
            scriptPath= scriptPath.replace("\\", "/"); // cygwin sh understands mixed path  (ie : "c:/jenkins/workspace/script.sh" )
        }

        envVars.put(cookieVariable, "please-do-not-kill-me");
        // The temporary variable is to ensure JENKINS_SERVER_COOKIE=durable-… does not appear even in argv[], lest it be confused with the environment.
        String cmd;
        FilePath logFile = c.getLogFile(ws);
        FilePath resultFile = c.getResultFile(ws);
        FilePath controlDir = c.controlDir(ws);
        if (capturingOutput) {
            cmd = String.format("{ while [ -d '%s' -a \\! -f '%s' ]; do touch '%s'; sleep 3; done } & jsc=%s; %s=$jsc '%s' > '%s' 2> '%s'; echo $? > '%s'; wait",
                controlDir,
                resultFile,
                logFile,
                cookieValue,
                cookieVariable,
                scriptPath,
                c.getOutputFile(ws),
                logFile,
                resultFile);
        } else {
            cmd = String.format("{ while [ -d '%s' -a \\! -f '%s' ]; do touch '%s'; sleep 3; done } & jsc=%s; %s=$jsc '%s' > '%s' 2>&1; echo $? > '%s'; wait",
                controlDir,
                resultFile,
                logFile,
                cookieValue,
                cookieVariable,
                scriptPath,
                logFile,
                resultFile);
        }
        cmd = cmd.replace("$", "$$"); // escape against EnvVars jobEnv in LocalLauncher.launch

        args.addAll(Arrays.asList("sh", "-c", cmd));
        LOGGER.log(Level.FINE, "launching {0}", args);
        Launcher.ProcStarter ps = launcher.launch().cmds(args).envs(escape(envVars)).pwd(ws).quiet(true);
        listener.getLogger().println("[" + ws.getRemote().replaceFirst("^.+/", "") + "] Running shell script"); // -x will give details
        boolean novel;
        synchronized (encounteredPaths) {
            Integer cnt = encounteredPaths.get(ws);
            if (cnt == null) {
                cnt = 0;
            }
            novel = cnt < NOVEL_WORKSPACE_DIAGNOSTICS_COUNT;
            encounteredPaths.put(ws, cnt + 1);
        }
        if (novel) {
            // First time in this combination. Display any output from the wrapper script for diagnosis.
            ps.stdout(listener);
        } else {
            // Second or subsequent time. Suppress output to save a thread.
            ps.readStdout().readStderr(); // TODO RemoteLauncher.launch fails to check ps.stdout == NULL_OUTPUT_STREAM, so it creates a useless thread even if you never called stdout(…)
        }
        ps.start();
        return c;
    }

    /*package*/ static final class ShellController extends FileMonitoringController {

        /** Last time we checked the timestamp, in nanoseconds on the master. */
        private transient long lastCheck;
        /** Last-observed modification time of {@link getLogFile} on remote computer, in milliseconds. */
        private transient long checkedTimestamp;

        private ShellController(FilePath ws) throws IOException, InterruptedException {
            super(ws);
        }

        public FilePath getScriptFile(FilePath ws) throws IOException, InterruptedException {
            return controlDir(ws).child("script.sh");
        }

        /** Only here for compatibility. */
        private FilePath pidFile(FilePath ws) throws IOException, InterruptedException {
            return controlDir(ws).child("pid");
        }

<<<<<<< HEAD
        private synchronized int pid(FilePath ws) throws IOException, InterruptedException {
            if (pid == 0) {
                FilePath pidFile = pidFile(ws);
                if (pidFile.exists()) {
                    try {
                        pid = Integer.parseInt(pidFile.readToString().trim());
                    } catch (NumberFormatException x) {
                        throw new IOException("corrupted content in " + pidFile + ": " + x, x);
                    }
                }
            }
            return pid;
        }

        @Override protected Integer specialExitStatus(FilePath workspace, Launcher launcher) throws IOException, InterruptedException {
            int _pid = pid(workspace);
            if (_pid > 0 && !ProcessLiveness.isAlive(workspace.getChannel(), _pid, launcher)) {
                // it looks like the process has disappeared; use fake exit code to distinguish from 0 (success) and 1+ (observed failure)
                // TODO would be better to have exitStatus accept a TaskListener so we could print an informative message
                return -1;
            } else if (_pid == 0 && /* compatibility */ startTime > 0 && System.currentTimeMillis() - startTime > 1000 * LAUNCH_FAILURE_TIMEOUT) {
                return -2; // apparently never started
            } else {
                return null;
=======
        @Override public Integer exitStatus(FilePath workspace, Launcher launcher, TaskListener listener) throws IOException, InterruptedException {
            Integer status = super.exitStatus(workspace, launcher, listener);
            if (status != null) {
                LOGGER.log(Level.FINE, "found exit code {0} in {1}", new Object[] {status, controlDir});
                return status;
            }
            long now = System.nanoTime();
            if (lastCheck == 0) {
                LOGGER.log(Level.FINE, "starting check in {0}", controlDir);
                lastCheck = now;
            } else if (now > lastCheck + TimeUnit.SECONDS.toNanos(HEARTBEAT_CHECK_INTERVAL)) {
                lastCheck = now;
                long currentTimestamp = getLogFile(workspace).lastModified();
                if (currentTimestamp == 0) {
                    listener.getLogger().println("process apparently never started in " + controlDir);
                    return recordExitStatus(workspace, -2);
                } else if (checkedTimestamp > 0) {
                    if (currentTimestamp < checkedTimestamp) {
                        listener.getLogger().println("apparent clock skew in " + controlDir);
                    } else if (currentTimestamp < checkedTimestamp + TimeUnit.SECONDS.toMillis(HEARTBEAT_MINIMUM_DELTA)) {
                        FilePath pidFile = pidFile(workspace);
                        if (pidFile.exists()) {
                            listener.getLogger().println("still have " + pidFile + " so heartbeat checks unreliable; process may or may not be alive");
                        } else {
                            listener.getLogger().println("wrapper script does not seem to be touching the log file in " + controlDir);
                            listener.getLogger().println("(JENKINS-48300: if on a laggy filesystem, consider -Dorg.jenkinsci.plugins.durabletask.BourneShellScript.HEARTBEAT_CHECK_INTERVAL=300)");
                            return recordExitStatus(workspace, -1);
                        }
                    }
                } else {
                    LOGGER.log(Level.FINE, "seeing recent log file modifications in {0}", controlDir);
                }
                checkedTimestamp = currentTimestamp;
>>>>>>> 4a06f3cc
            }
        }

        private int recordExitStatus(FilePath workspace, int code) throws IOException, InterruptedException {
            getResultFile(workspace).write(Integer.toString(code), null);
            return code;
        }

        private static final long serialVersionUID = 1L;
    }

    @Extension public static final class DescriptorImpl extends DurableTaskDescriptor {

        @Override public String getDisplayName() {
            return Messages.BourneShellScript_bourne_shell();
        }

    }

    private static final class getOsType extends MasterToSlaveCallable<OsType,RuntimeException> {
        @Override public OsType call() throws RuntimeException {
            if (Platform.isDarwin()) {
              return OsType.DARWIN;
            } else if (Platform.current() == Platform.WINDOWS) {
              return OsType.WINDOWS;
            } else {
              return OsType.UNIX; // Default Value
            }
        }
        private static final long serialVersionUID = 1L;
    }
}<|MERGE_RESOLUTION|>--- conflicted
+++ resolved
@@ -207,34 +207,8 @@
             return controlDir(ws).child("pid");
         }
 
-<<<<<<< HEAD
-        private synchronized int pid(FilePath ws) throws IOException, InterruptedException {
-            if (pid == 0) {
-                FilePath pidFile = pidFile(ws);
-                if (pidFile.exists()) {
-                    try {
-                        pid = Integer.parseInt(pidFile.readToString().trim());
-                    } catch (NumberFormatException x) {
-                        throw new IOException("corrupted content in " + pidFile + ": " + x, x);
-                    }
-                }
-            }
-            return pid;
-        }
-
-        @Override protected Integer specialExitStatus(FilePath workspace, Launcher launcher) throws IOException, InterruptedException {
-            int _pid = pid(workspace);
-            if (_pid > 0 && !ProcessLiveness.isAlive(workspace.getChannel(), _pid, launcher)) {
-                // it looks like the process has disappeared; use fake exit code to distinguish from 0 (success) and 1+ (observed failure)
-                // TODO would be better to have exitStatus accept a TaskListener so we could print an informative message
-                return -1;
-            } else if (_pid == 0 && /* compatibility */ startTime > 0 && System.currentTimeMillis() - startTime > 1000 * LAUNCH_FAILURE_TIMEOUT) {
-                return -2; // apparently never started
-            } else {
-                return null;
-=======
-        @Override public Integer exitStatus(FilePath workspace, Launcher launcher, TaskListener listener) throws IOException, InterruptedException {
-            Integer status = super.exitStatus(workspace, launcher, listener);
+        @Override protected Integer exitStatus(FilePath workspace, TaskListener listener) throws IOException, InterruptedException {
+            Integer status = super.exitStatus(workspace, listener);
             if (status != null) {
                 LOGGER.log(Level.FINE, "found exit code {0} in {1}", new Object[] {status, controlDir});
                 return status;
@@ -266,8 +240,8 @@
                     LOGGER.log(Level.FINE, "seeing recent log file modifications in {0}", controlDir);
                 }
                 checkedTimestamp = currentTimestamp;
->>>>>>> 4a06f3cc
-            }
+            }
+            return null;
         }
 
         private int recordExitStatus(FilePath workspace, int code) throws IOException, InterruptedException {
