--- conflicted
+++ resolved
@@ -39,7 +39,6 @@
 import java.io.File;
 import java.io.IOException;
 import java.io.InputStream;
-<<<<<<< HEAD
 import java.io.InputStreamReader;
 import java.io.OutputStream;
 import java.io.RandomAccessFile;
@@ -49,11 +48,7 @@
 import java.nio.charset.StandardCharsets;
 import java.nio.file.Paths;
 import java.nio.file.StandardOpenOption;
-=======
-import java.io.OutputStream;
-import java.io.RandomAccessFile;
 import java.io.StringWriter;
->>>>>>> 4a06f3cc
 import java.util.Collections;
 import java.util.Map;
 import java.util.TreeMap;
@@ -63,7 +58,6 @@
 import java.util.concurrent.TimeUnit;
 import java.util.logging.Level;
 import java.util.logging.Logger;
-import javax.annotation.CheckForNull;
 import jenkins.MasterToSlaveFileCallable;
 import org.apache.commons.io.IOUtils;
 import org.apache.commons.io.input.CountingInputStream;
@@ -105,11 +99,6 @@
     }
 
     /**
-<<<<<<< HEAD
-     * Tails a log file and watches for an exit status file.
-     * Must be remotable so that {@link #watch} can transfer the implementation.
-     */
-=======
      * JENKINS-40734: blocks the substitutions of {@link EnvVars#overrideExpandingAll} done by {@link Launcher}.
      */
     protected static Map<String, String> escape(EnvVars envVars) {
@@ -120,7 +109,10 @@
         return m;
     }
 
->>>>>>> 4a06f3cc
+    /**
+     * Tails a log file and watches for an exit status file.
+     * Must be remotable so that {@link #watch} can transfer the implementation.
+     */
     protected static class FileMonitoringController extends Controller {
 
         /** Absolute path of {@link #controlDir(FilePath)}. */
@@ -186,70 +178,31 @@
             }
         }
 
-<<<<<<< HEAD
-        @Override public Integer exitStatus(FilePath workspace, Launcher launcher) throws IOException, InterruptedException {
-=======
-        // TODO would be more efficient to allow API to consolidate writeLog with exitStatus (save an RPC call)
         @Override public Integer exitStatus(FilePath workspace, Launcher launcher, TaskListener listener) throws IOException, InterruptedException {
->>>>>>> 4a06f3cc
+            return exitStatus(workspace, listener);
+        }
+
+        protected Integer exitStatus(FilePath workspace, TaskListener listener) throws IOException, InterruptedException {
             FilePath status = getResultFile(workspace);
             if (status.exists()) {
-                return readStatus(status);
-            } else {
-                Integer code = specialExitStatus(workspace, launcher);
-                if (code != null) {
-                    // recheck normal file to defend against race conditions
-                    if (status.exists()) {
-                        return readStatus(status);
-                    }
-                    // Make sure that an exitStatus with a decorated launcher will ultimately result in Handler.exited being called
-                    // and the task idled, even if the result file was never created normally:
-                    status.write(Integer.toString(code), null);
-                }
-                return code;
-            }
-        }
-
-        /** Like {@link #exitStatus} but when we cannot rely on a {@link Launcher}. */
-        Integer _exitStatus(FilePath workspace) throws IOException, InterruptedException {
-            FilePath status = getResultFile(workspace);
-            if (status.exists()) {
-                return readStatus(status);
+                try {
+                    return Integer.parseInt(status.readToString().trim());
+                } catch (NumberFormatException x) {
+                    throw new IOException("corrupted content in " + status + ": " + x, x);
+                }
             } else {
                 return null;
             }
         }
 
-        private int readStatus(FilePath status) throws IOException, InterruptedException {
-            try {
-                return Integer.parseInt(status.readToString().trim());
-            } catch (NumberFormatException x) {
-                throw new IOException("corrupted content in " + status + ": " + x, x);
-            }
-        }
-
-        /**
-         * A way to provide specialized exit statuses other than watching {@link #getResultFile}.
-         * @return a possible exit status, or null for the default behavior
-         */
-        protected @CheckForNull Integer specialExitStatus(FilePath workspace, Launcher launcher) throws IOException, InterruptedException {
-            return null;
-        }
-
         @Override public byte[] getOutput(FilePath workspace, Launcher launcher) throws IOException, InterruptedException {
-<<<<<<< HEAD
-            return _getOutput(workspace);
-        }
-
-        /** Like {@link #getOutput} but when we cannot rely on a {@link Launcher}. */
-        byte[] _getOutput(FilePath workspace) throws IOException, InterruptedException {
-            return IOUtils.toByteArray(getOutputFile(workspace).read());
-=======
-            // TODO could perhaps be more efficient for large files to send a MasterToSlaveFileCallable<byte[]>
+            return getOutput(workspace);
+        }
+
+        protected byte[] getOutput(FilePath workspace) throws IOException, InterruptedException {
             try (InputStream is = getOutputFile(workspace).read()) {
                 return IOUtils.toByteArray(is);
             }
->>>>>>> 4a06f3cc
         }
 
         @Override public final void stop(FilePath workspace, Launcher launcher) throws IOException, InterruptedException {
@@ -319,8 +272,8 @@
             }
         }
 
-        @Override public void watch(FilePath workspace, Handler handler) throws IOException, InterruptedException, ClassCastException {
-            workspace.actAsync(new StartWatching(this, handler));
+        @Override public void watch(FilePath workspace, Handler handler, TaskListener listener) throws IOException, InterruptedException, ClassCastException {
+            workspace.actAsync(new StartWatching(this, handler, listener));
             LOGGER.log(Level.FINE, "started asynchronous watch in {0}", controlDir);
         }
 
@@ -348,14 +301,16 @@
 
         private final FileMonitoringController controller;
         private final Handler handler;
-
-        StartWatching(FileMonitoringController controller, Handler handler) {
+        private final TaskListener listener;
+
+        StartWatching(FileMonitoringController controller, Handler handler, TaskListener listener) {
             this.controller = controller;
             this.handler = handler;
+            this.listener = listener;
         }
 
         @Override public Void invoke(File workspace, VirtualChannel channel) throws IOException, InterruptedException {
-            watchService().submit(new Watcher(controller, new FilePath(workspace), handler));
+            watchService().submit(new Watcher(controller, new FilePath(workspace), handler, listener));
             return null;
         }
 
@@ -366,16 +321,18 @@
         private final FileMonitoringController controller;
         private final FilePath workspace;
         private final Handler handler;
-
-        Watcher(FileMonitoringController controller, FilePath workspace, Handler handler) {
+        private final TaskListener listener;
+
+        Watcher(FileMonitoringController controller, FilePath workspace, Handler handler, TaskListener listener) {
             this.controller = controller;
             this.workspace = workspace;
             this.handler = handler;
+            this.listener = listener;
         }
 
         @Override public void run() {
             try {
-                Integer exitStatus = controller._exitStatus(workspace); // check before collecting output, in case the process is just now finishing
+                Integer exitStatus = controller.exitStatus(workspace, listener); // check before collecting output, in case the process is just now finishing
                 long lastLocation = 0;
                 FilePath lastLocationFile = controller.getLastLocationFile(workspace);
                 if (lastLocationFile.exists()) {
@@ -402,7 +359,7 @@
                 if (exitStatus != null) {
                     byte[] output;
                     if (controller.getOutputFile(workspace).exists()) {
-                        output = controller._getOutput(workspace);
+                        output = controller.getOutput(workspace);
                     } else {
                         output = null;
                     }
