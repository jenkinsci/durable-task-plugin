/*
 * The MIT License
 *
 * Copyright 2014 CloudBees, Inc.
 *
 * Permission is hereby granted, free of charge, to any person obtaining a copy
 * of this software and associated documentation files (the "Software"), to deal
 * in the Software without restriction, including without limitation the rights
 * to use, copy, modify, merge, publish, distribute, sublicense, and/or sell
 * copies of the Software, and to permit persons to whom the Software is
 * furnished to do so, subject to the following conditions:
 *
 * The above copyright notice and this permission notice shall be included in
 * all copies or substantial portions of the Software.
 *
 * THE SOFTWARE IS PROVIDED "AS IS", WITHOUT WARRANTY OF ANY KIND, EXPRESS OR
 * IMPLIED, INCLUDING BUT NOT LIMITED TO THE WARRANTIES OF MERCHANTABILITY,
 * FITNESS FOR A PARTICULAR PURPOSE AND NONINFRINGEMENT. IN NO EVENT SHALL THE
 * AUTHORS OR COPYRIGHT HOLDERS BE LIABLE FOR ANY CLAIM, DAMAGES OR OTHER
 * LIABILITY, WHETHER IN AN ACTION OF CONTRACT, TORT OR OTHERWISE, ARISING FROM,
 * OUT OF OR IN CONNECTION WITH THE SOFTWARE OR THE USE OR OTHER DEALINGS IN
 * THE SOFTWARE.
 */

package org.jenkinsci.plugins.durabletask;

import com.google.common.io.Files;
import hudson.EnvVars;
import hudson.FilePath;
import hudson.Launcher;
import hudson.Util;
import hudson.model.TaskListener;
import hudson.remoting.Channel;
import hudson.remoting.DaemonThreadFactory;
import hudson.remoting.NamingThreadFactory;
import hudson.remoting.RemoteOutputStream;
import hudson.remoting.VirtualChannel;
import hudson.slaves.WorkspaceList;
import hudson.util.StreamTaskListener;
import java.io.File;
import java.io.IOException;
<<<<<<< HEAD
import java.io.InputStream;
import java.io.InputStreamReader;
=======
>>>>>>> 9dd828f7
import java.io.OutputStream;
import java.io.OutputStreamWriter;
import java.io.RandomAccessFile;
import java.io.StringWriter;
import java.nio.ByteBuffer;
<<<<<<< HEAD
import java.nio.channels.Channels;
import java.nio.channels.FileChannel;
import java.nio.charset.Charset;
import java.nio.charset.CodingErrorAction;
import java.nio.charset.StandardCharsets;
import java.nio.file.Paths;
import java.nio.file.StandardOpenOption;
=======
import java.nio.charset.Charset;
import java.nio.charset.CharsetDecoder;
import java.nio.charset.CodingErrorAction;
import java.nio.charset.StandardCharsets;
>>>>>>> 9dd828f7
import java.util.Collections;
import java.util.Map;
import java.util.TreeMap;
import java.util.UUID;
<<<<<<< HEAD
import java.util.concurrent.ScheduledExecutorService;
import java.util.concurrent.ScheduledThreadPoolExecutor;
import java.util.concurrent.TimeUnit;
=======
import java.util.concurrent.atomic.AtomicReference;
>>>>>>> 9dd828f7
import java.util.logging.Level;
import java.util.logging.Logger;
import javax.annotation.CheckForNull;
import javax.annotation.Nonnull;
import jenkins.MasterToSlaveFileCallable;
<<<<<<< HEAD
import org.apache.commons.io.FileUtils;
import org.apache.commons.io.input.CountingInputStream;
import org.apache.commons.io.input.ReaderInputStream;
import org.apache.commons.io.output.CountingOutputStream;
=======
import jenkins.security.MasterToSlaveCallable;
import org.apache.commons.io.FileUtils;
import org.apache.commons.io.output.CountingOutputStream;
import org.apache.commons.io.output.WriterOutputStream;
>>>>>>> 9dd828f7

/**
 * A task which forks some external command and then waits for log and status files to be updated/created.
 */
public abstract class FileMonitoringTask extends DurableTask {

    private static final Logger LOGGER = Logger.getLogger(FileMonitoringTask.class.getName());

    private static final String COOKIE = "JENKINS_SERVER_COOKIE";

    /** Value of {@link #charset} used to mean the node’s system default. */
    private static final String SYSTEM_DEFAULT_CHARSET = "SYSTEM_DEFAULT";

    /**
     * Charset name to use for transcoding, or {@link #SYSTEM_DEFAULT_CHARSET}, or null for no transcoding.
     */
    private @CheckForNull String charset;

    private static String cookieFor(FilePath workspace) {
        return "durable-" + Util.getDigestOf(workspace.getRemote());
    }

    @Override public final Controller launch(EnvVars env, FilePath workspace, Launcher launcher, TaskListener listener) throws IOException, InterruptedException {
        FileMonitoringController controller = launchWithCookie(workspace, launcher, listener, env, COOKIE, cookieFor(workspace));
        controller.charset = charset;
        return controller;
    }

    protected FileMonitoringController launchWithCookie(FilePath workspace, Launcher launcher, TaskListener listener, EnvVars envVars, String cookieVariable, String cookieValue) throws IOException, InterruptedException {
        envVars.put(cookieVariable, cookieValue); // ensure getCharacteristicEnvVars does not match, so Launcher.killAll will leave it alone
        return doLaunch(workspace, launcher, listener, envVars);
    }

    @Override public final void charset(Charset cs) {
        charset = cs.name();
    }

    @Override public final void defaultCharset() {
        charset = SYSTEM_DEFAULT_CHARSET;
    }

    /**
     * Should start a process which sends output to {@linkplain FileMonitoringController#getLogFile(FilePath) log file}
     * in the workspace and finally writes its exit code to {@linkplain FileMonitoringController#getResultFile(FilePath) result file}.
     * @param workspace the workspace to use
     * @param launcher a way to launch processes
     * @param listener build console log
     * @param envVars recommended environment for the subprocess
     * @return a specialized controller
     */
    protected FileMonitoringController doLaunch(FilePath workspace, Launcher launcher, TaskListener listener, EnvVars envVars) throws IOException, InterruptedException {
        throw new AbstractMethodError("override either doLaunch or launchWithCookie");
    }

    /**
     * JENKINS-40734: blocks the substitutions of {@link EnvVars#overrideExpandingAll} done by {@link Launcher}.
     */
    protected static Map<String, String> escape(EnvVars envVars) {
        Map<String, String> m = new TreeMap<String, String>();
        for (Map.Entry<String, String> entry : envVars.entrySet()) {
            m.put(entry.getKey(), entry.getValue().replace("$", "$$"));
        }
        return m;
    }

    /**
     * Tails a log file and watches for an exit status file.
     * Must be remotable so that {@link #watch} can transfer the implementation.
     */
    protected static class FileMonitoringController extends Controller {

        /** Absolute path of {@link #controlDir(FilePath)}. */
        String controlDir;

        /**
         * @deprecated used only in pre-1.8
         */
        private String id;

        /**
         * Byte offset in the file that has been reported thus far.
         * Only used if {@link #writeLog(FilePath, OutputStream)} is used; not used for {@link #watch}.
         */
        private long lastLocation;

        /** @see FileMonitoringTask#charset */
        private @CheckForNull String charset;

<<<<<<< HEAD
=======
        /**
         * {@link #transcodingCharset} on the remote side when using {@link #writeLog}.
         * May be a wrapper for null; initialized on demand.
         */
        private transient volatile AtomicReference<Charset> writeLogCs;

>>>>>>> 9dd828f7
        protected FileMonitoringController(FilePath ws) throws IOException, InterruptedException {
            // can't keep ws reference because Controller is expected to be serializable
            ws.mkdirs();
            FilePath cd = tempDir(ws).child("durable-" + Util.getDigestOf(UUID.randomUUID().toString()).substring(0,8));
            cd.mkdirs();
            controlDir = cd.getRemote();
        }

        @Override public final boolean writeLog(FilePath workspace, OutputStream sink) throws IOException, InterruptedException {
            if (writeLogCs == null) {
                if (SYSTEM_DEFAULT_CHARSET.equals(charset)) {
                    String cs = workspace.act(new TranscodingCharsetForSystemDefault());
                    writeLogCs = new AtomicReference<>(cs == null ? null : Charset.forName(cs));
                } else {
                    // Does not matter what system default charset on the remote side is, so save the Remoting call.
                    writeLogCs = new AtomicReference<>(transcodingCharset(charset));
                }
                LOGGER.log(Level.FINE, "remote transcoding charset: {0}", writeLogCs);
            }
            FilePath log = getLogFile(workspace);
            OutputStream transcodedSink;
            if (writeLogCs.get() == null) {
                transcodedSink = sink;
            } else {
                // WriterOutputStream constructor taking Charset calls .replaceWith("?") which we do not want:
                CharsetDecoder decoder = writeLogCs.get().newDecoder().onMalformedInput(CodingErrorAction.REPLACE).onUnmappableCharacter(CodingErrorAction.REPLACE);
                transcodedSink = new WriterOutputStream(new OutputStreamWriter(sink, StandardCharsets.UTF_8), decoder, 1024, true);
            }
            CountingOutputStream cos = new CountingOutputStream(transcodedSink);
            try {
                log.act(new WriteLog(lastLocation, new RemoteOutputStream(cos), charset));
                return cos.getByteCount() > 0;
            } finally { // even if RemoteOutputStream write was interrupted, record what we actually received
                transcodedSink.flush(); // writeImmediately flag does not seem to work
                long written = cos.getByteCount();
                if (written > 0) {
                    LOGGER.log(Level.FINE, "copied {0} bytes from {1}", new Object[] {written, log});
                    lastLocation += written;
                }
            }
        }
        private static class WriteLog extends MasterToSlaveFileCallable<Void> {
            private final long lastLocation;
            private final OutputStream sink;
            private final @CheckForNull String charset;
            WriteLog(long lastLocation, OutputStream sink, String charset) {
                this.lastLocation = lastLocation;
                this.sink = sink;
                this.charset = charset;
            }
            @Override public Void invoke(File f, VirtualChannel channel) throws IOException, InterruptedException {
                long len = f.length();
                if (len > lastLocation) {
                    try (RandomAccessFile raf = new RandomAccessFile(f, "r")) {
                        raf.seek(lastLocation);
                        long toRead = len - lastLocation;
                        if (toRead > Integer.MAX_VALUE) { // >2Gb of output at once is unlikely
                            throw new IOException("large reads not yet implemented");
                        }
                        byte[] buf = new byte[(int) toRead];
                        raf.readFully(buf);
                        ByteBuffer transcoded = maybeTranscode(buf, charset);
                        if (transcoded == null) {
                            sink.write(buf);
                        } else {
                            Channels.newChannel(sink).write(transcoded);
                        }
                    }
                }
                return null;
            }
        }

        private static class TranscodingCharsetForSystemDefault extends MasterToSlaveCallable<String, RuntimeException> {
            @Override public String call() throws RuntimeException {
                Charset cs = transcodingCharset(SYSTEM_DEFAULT_CHARSET);
                return cs != null ? cs.name() : null;
            }
        }

        /** Avoids excess round-tripping when reading status file. */
        static class StatusCheck extends MasterToSlaveFileCallable<Integer> {
            @Override
            @CheckForNull
            public Integer invoke(File f, VirtualChannel channel) throws IOException, InterruptedException {
                if (f.exists() && f.length() > 0) {
                    try {
                        String fileString = Files.readFirstLine(f, Charset.defaultCharset());
                        if (fileString == null || fileString.isEmpty()) {
                            return null;
                        } else {
                            fileString = fileString.trim();
                            if (fileString.isEmpty()) {
                                return null;
                            } else {
                                return Integer.parseInt(fileString);
                            }
                        }
                    } catch (NumberFormatException x) {
                        throw new IOException("corrupted content in " + f + ": " + x, x);
                    }
                }
                return null;
            }
        }

        static final StatusCheck STATUS_CHECK_INSTANCE = new StatusCheck();

        @Override public Integer exitStatus(FilePath workspace, Launcher launcher, TaskListener listener) throws IOException, InterruptedException {
            return exitStatus(workspace, listener);
        }

        /**
         * Like {@link #exitStatus(FilePath, Launcher, TaskListener)} but not requesting a {@link Launcher}, which would not be available in {@link #watch} mode anyway.
         */
        protected @CheckForNull Integer exitStatus(FilePath workspace, TaskListener listener) throws IOException, InterruptedException {
            FilePath status = getResultFile(workspace);
            return status.act(STATUS_CHECK_INSTANCE);
        }

        @Override public byte[] getOutput(FilePath workspace, Launcher launcher) throws IOException, InterruptedException {
<<<<<<< HEAD
            return getOutput(workspace);
        }

        /**
         * Like {@link #getOutput(FilePath, Launcher)} but not requesting a {@link Launcher}, which would not be available in {@link #watch} mode anyway.
         */
        protected byte[] getOutput(FilePath workspace) throws IOException, InterruptedException {
=======
>>>>>>> 9dd828f7
            return getOutputFile(workspace).act(new MasterToSlaveFileCallable<byte[]>() {
                @Override public byte[] invoke(File f, VirtualChannel channel) throws IOException, InterruptedException {
                    byte[] buf = FileUtils.readFileToByteArray(f);
                    ByteBuffer transcoded = maybeTranscode(buf, charset);
                    if (transcoded == null) {
                        return buf;
                    } else {
                        byte[] buf2 = new byte[transcoded.remaining()];
                        transcoded.get(buf2);
                        return buf2;
                    }
                }
            });
        }

        /**
         * Transcode process output to UTF-8 if necessary.
         * @param data output presumed to be in local encoding
         * @param charset a particular encoding name, or the empty string for the system default encoding, or null to skip transcoding
         * @return a buffer of UTF-8 encoded data ({@link CodingErrorAction#REPLACE} is used),
         *         or null if not performing transcoding because it was not requested or the data was already thought to be in UTF-8
         */
        private static @CheckForNull ByteBuffer maybeTranscode(@Nonnull byte[] data, @CheckForNull String charset) {
            Charset cs = transcodingCharset(charset);
            if (cs == null) {
                return null;
            } else {
                return StandardCharsets.UTF_8.encode(cs.decode(ByteBuffer.wrap(data)));
            }
        }

        private static @CheckForNull Charset transcodingCharset(@CheckForNull String charset) {
            if (charset == null) {
                return null;
            } else {
                Charset cs = charset.equals(SYSTEM_DEFAULT_CHARSET) ? Charset.defaultCharset() : Charset.forName(charset);
                if (cs.equals(StandardCharsets.UTF_8)) { // transcoding unnecessary as output was already UTF-8
                    return null;
                } else { // decode output in specified charset and reëncode in UTF-8
                    return cs;
                }
            }
        }

        @Override public final void stop(FilePath workspace, Launcher launcher) throws IOException, InterruptedException {
            launcher.kill(Collections.singletonMap(COOKIE, cookieFor(workspace)));
        }

        @Override public void cleanup(FilePath workspace) throws IOException, InterruptedException {
            controlDir(workspace).deleteRecursive();
        }

        /**
         * Directory in which this controller can place files.
         * Unique among all the controllers sharing the same workspace.
         */
        public FilePath controlDir(FilePath ws) throws IOException, InterruptedException {
            if (controlDir != null) { // normal case
                return ws.child(controlDir); // despite the name, this is an absolute path
            }
            assert id != null;
            FilePath cd = ws.child("." + id); // compatibility with 1.6
            if (!cd.isDirectory()) {
                cd = ws.child(".jenkins-" + id); // compatibility with 1.7
            }
            controlDir = cd.getRemote();
            id = null;
            LOGGER.info("using migrated control directory " + controlDir + " for remainder of this task");
            return cd;
        }

        // TODO 1.652 use WorkspaceList.tempDir
        private static FilePath tempDir(FilePath ws) {
            return ws.sibling(ws.getName() + System.getProperty(WorkspaceList.class.getName(), "@") + "tmp");
        }

        /**
         * File in which the exit code of the process should be reported.
         */
        public FilePath getResultFile(FilePath workspace) throws IOException, InterruptedException {
            return controlDir(workspace).child("jenkins-result.txt");
        }

        /**
         * File in which the stdout/stderr (or, if {@link #captureOutput} is called, just stderr) is written.
         */
        public FilePath getLogFile(FilePath workspace) throws IOException, InterruptedException {
            return controlDir(workspace).child("jenkins-log.txt");
        }

        /**
         * File in which the stdout is written, if {@link #captureOutput} is called.
         */
        public FilePath getOutputFile(FilePath workspace) throws IOException, InterruptedException {
            return controlDir(workspace).child("output.txt");
        }

        @Override public String getDiagnostics(FilePath workspace, Launcher launcher) throws IOException, InterruptedException {
            FilePath cd = controlDir(workspace);
            VirtualChannel channel = cd.getChannel();
            String node = (channel instanceof Channel) ? ((Channel) channel).getName() : null;
            String location = node != null ? cd.getRemote() + " on " + node : cd.getRemote();
            StringWriter w = new StringWriter();
            Integer code = exitStatus(workspace, launcher, new StreamTaskListener(w));
            if (code != null) {
                return w + "completed process (code " + code + ") in " + location;
            } else {
                return w + "awaiting process completion in " + location;
            }
        }

        @Override public void watch(FilePath workspace, Handler handler, TaskListener listener) throws IOException, InterruptedException, ClassCastException {
            workspace.actAsync(new StartWatching(this, handler, listener));
            LOGGER.log(Level.FINE, "started asynchronous watch in {0}", controlDir);
        }

        /**
         * File in which a last-read position is stored if {@link #watch} is used.
         */
        public FilePath getLastLocationFile(FilePath workspace) throws IOException, InterruptedException {
            return controlDir(workspace).child("last-location.txt");
        }

        private static final long serialVersionUID = 1L;
    }

    private static ScheduledExecutorService watchService;
    private synchronized static ScheduledExecutorService watchService() {
        if (watchService == null) {
            // TODO 2.105+ use ClassLoaderSanityThreadFactory
            watchService = new /*ErrorLogging*/ScheduledThreadPoolExecutor(5, new NamingThreadFactory(new DaemonThreadFactory(), "FileMonitoringTask watcher"));
        }
        return watchService;
    }

    private static class StartWatching extends MasterToSlaveFileCallable<Void> {

        private static final long serialVersionUID = 1L;

        private final FileMonitoringController controller;
        private final Handler handler;
        private final TaskListener listener;

        StartWatching(FileMonitoringController controller, Handler handler, TaskListener listener) {
            this.controller = controller;
            this.handler = handler;
            this.listener = listener;
        }

        @Override public Void invoke(File workspace, VirtualChannel channel) throws IOException, InterruptedException {
            watchService().submit(new Watcher(controller, new FilePath(workspace), handler, listener));
            return null;
        }

    }

    private static class Watcher implements Runnable {

        private final FileMonitoringController controller;
        private final FilePath workspace;
        private final Handler handler;
        private final TaskListener listener;
        private final @CheckForNull Charset cs;

        Watcher(FileMonitoringController controller, FilePath workspace, Handler handler, TaskListener listener) {
            this.controller = controller;
            this.workspace = workspace;
            this.handler = handler;
            this.listener = listener;
            cs = FileMonitoringController.transcodingCharset(controller.charset);
        }

        @Override public void run() {
            try {
                Integer exitStatus = controller.exitStatus(workspace, listener); // check before collecting output, in case the process is just now finishing
                long lastLocation = 0;
                FilePath lastLocationFile = controller.getLastLocationFile(workspace);
                if (lastLocationFile.exists()) {
                    lastLocation = Long.parseLong(lastLocationFile.readToString());
                }
                FilePath logFile = controller.getLogFile(workspace);
                long len = logFile.length();
                if (len > lastLocation) {
                    assert !logFile.isRemote();
                    try (FileChannel ch = FileChannel.open(Paths.get(logFile.getRemote()), StandardOpenOption.READ)) {
                        InputStream locallyEncodedStream = Channels.newInputStream(ch.position(lastLocation));
                        InputStream utf8EncodedStream = cs == null ? locallyEncodedStream : new ReaderInputStream(new InputStreamReader(locallyEncodedStream, cs), StandardCharsets.UTF_8);
                        CountingInputStream cis = new CountingInputStream(utf8EncodedStream);
                        handler.output(cis);
                        lastLocationFile.write(Long.toString(lastLocation + cis.getByteCount()), null);
                    }
                }
                if (exitStatus != null) {
                    byte[] output;
                    if (controller.getOutputFile(workspace).exists()) {
                        output = controller.getOutput(workspace);
                    } else {
                        output = null;
                    }
                    handler.exited(exitStatus, output);
                    controller.cleanup(workspace);
                } else {
                    if (!controller.controlDir(workspace).isDirectory()) {
                        LOGGER.log(Level.WARNING, "giving up on watching nonexistent {0}", controller.controlDir);
                        return;
                    }
                    // Could use an adaptive timeout as in DurableTaskStep.Execution in polling mode,
                    // though less relevant here since there is no network overhead to the check.
                    watchService().schedule(this, 100, TimeUnit.MILLISECONDS);
                }
            } catch (Exception x) {
                // note that LOGGER here is going to the agent log, not master log
                LOGGER.log(Level.WARNING, "giving up on watching " + controller.controlDir, x);
            }
        }

    }

}<|MERGE_RESOLUTION|>--- conflicted
+++ resolved
@@ -39,57 +39,40 @@
 import hudson.util.StreamTaskListener;
 import java.io.File;
 import java.io.IOException;
-<<<<<<< HEAD
 import java.io.InputStream;
 import java.io.InputStreamReader;
-=======
->>>>>>> 9dd828f7
 import java.io.OutputStream;
 import java.io.OutputStreamWriter;
 import java.io.RandomAccessFile;
 import java.io.StringWriter;
 import java.nio.ByteBuffer;
-<<<<<<< HEAD
 import java.nio.channels.Channels;
 import java.nio.channels.FileChannel;
 import java.nio.charset.Charset;
+import java.nio.charset.CharsetDecoder;
 import java.nio.charset.CodingErrorAction;
 import java.nio.charset.StandardCharsets;
 import java.nio.file.Paths;
 import java.nio.file.StandardOpenOption;
-=======
-import java.nio.charset.Charset;
-import java.nio.charset.CharsetDecoder;
-import java.nio.charset.CodingErrorAction;
-import java.nio.charset.StandardCharsets;
->>>>>>> 9dd828f7
 import java.util.Collections;
 import java.util.Map;
 import java.util.TreeMap;
 import java.util.UUID;
-<<<<<<< HEAD
 import java.util.concurrent.ScheduledExecutorService;
 import java.util.concurrent.ScheduledThreadPoolExecutor;
 import java.util.concurrent.TimeUnit;
-=======
 import java.util.concurrent.atomic.AtomicReference;
->>>>>>> 9dd828f7
 import java.util.logging.Level;
 import java.util.logging.Logger;
 import javax.annotation.CheckForNull;
 import javax.annotation.Nonnull;
 import jenkins.MasterToSlaveFileCallable;
-<<<<<<< HEAD
+import jenkins.security.MasterToSlaveCallable;
 import org.apache.commons.io.FileUtils;
 import org.apache.commons.io.input.CountingInputStream;
 import org.apache.commons.io.input.ReaderInputStream;
 import org.apache.commons.io.output.CountingOutputStream;
-=======
-import jenkins.security.MasterToSlaveCallable;
-import org.apache.commons.io.FileUtils;
-import org.apache.commons.io.output.CountingOutputStream;
 import org.apache.commons.io.output.WriterOutputStream;
->>>>>>> 9dd828f7
 
 /**
  * A task which forks some external command and then waits for log and status files to be updated/created.
@@ -178,15 +161,12 @@
         /** @see FileMonitoringTask#charset */
         private @CheckForNull String charset;
 
-<<<<<<< HEAD
-=======
         /**
          * {@link #transcodingCharset} on the remote side when using {@link #writeLog}.
          * May be a wrapper for null; initialized on demand.
          */
         private transient volatile AtomicReference<Charset> writeLogCs;
 
->>>>>>> 9dd828f7
         protected FileMonitoringController(FilePath ws) throws IOException, InterruptedException {
             // can't keep ws reference because Controller is expected to be serializable
             ws.mkdirs();
@@ -217,7 +197,7 @@
             }
             CountingOutputStream cos = new CountingOutputStream(transcodedSink);
             try {
-                log.act(new WriteLog(lastLocation, new RemoteOutputStream(cos), charset));
+                log.act(new WriteLog(lastLocation, new RemoteOutputStream(cos)));
                 return cos.getByteCount() > 0;
             } finally { // even if RemoteOutputStream write was interrupted, record what we actually received
                 transcodedSink.flush(); // writeImmediately flag does not seem to work
@@ -231,11 +211,9 @@
         private static class WriteLog extends MasterToSlaveFileCallable<Void> {
             private final long lastLocation;
             private final OutputStream sink;
-            private final @CheckForNull String charset;
-            WriteLog(long lastLocation, OutputStream sink, String charset) {
+            WriteLog(long lastLocation, OutputStream sink) {
                 this.lastLocation = lastLocation;
                 this.sink = sink;
-                this.charset = charset;
             }
             @Override public Void invoke(File f, VirtualChannel channel) throws IOException, InterruptedException {
                 long len = f.length();
@@ -248,12 +226,7 @@
                         }
                         byte[] buf = new byte[(int) toRead];
                         raf.readFully(buf);
-                        ByteBuffer transcoded = maybeTranscode(buf, charset);
-                        if (transcoded == null) {
-                            sink.write(buf);
-                        } else {
-                            Channels.newChannel(sink).write(transcoded);
-                        }
+                        sink.write(buf);
                     }
                 }
                 return null;
@@ -308,7 +281,6 @@
         }
 
         @Override public byte[] getOutput(FilePath workspace, Launcher launcher) throws IOException, InterruptedException {
-<<<<<<< HEAD
             return getOutput(workspace);
         }
 
@@ -316,8 +288,6 @@
          * Like {@link #getOutput(FilePath, Launcher)} but not requesting a {@link Launcher}, which would not be available in {@link #watch} mode anyway.
          */
         protected byte[] getOutput(FilePath workspace) throws IOException, InterruptedException {
-=======
->>>>>>> 9dd828f7
             return getOutputFile(workspace).act(new MasterToSlaveFileCallable<byte[]>() {
                 @Override public byte[] invoke(File f, VirtualChannel channel) throws IOException, InterruptedException {
                     byte[] buf = FileUtils.readFileToByteArray(f);
