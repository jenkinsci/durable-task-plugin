/*
 * The MIT License
 *
 * Copyright 2014 CloudBees, Inc.
 *
 * Permission is hereby granted, free of charge, to any person obtaining a copy
 * of this software and associated documentation files (the "Software"), to deal
 * in the Software without restriction, including without limitation the rights
 * to use, copy, modify, merge, publish, distribute, sublicense, and/or sell
 * copies of the Software, and to permit persons to whom the Software is
 * furnished to do so, subject to the following conditions:
 *
 * The above copyright notice and this permission notice shall be included in
 * all copies or substantial portions of the Software.
 *
 * THE SOFTWARE IS PROVIDED "AS IS", WITHOUT WARRANTY OF ANY KIND, EXPRESS OR
 * IMPLIED, INCLUDING BUT NOT LIMITED TO THE WARRANTIES OF MERCHANTABILITY,
 * FITNESS FOR A PARTICULAR PURPOSE AND NONINFRINGEMENT. IN NO EVENT SHALL THE
 * AUTHORS OR COPYRIGHT HOLDERS BE LIABLE FOR ANY CLAIM, DAMAGES OR OTHER
 * LIABILITY, WHETHER IN AN ACTION OF CONTRACT, TORT OR OTHERWISE, ARISING FROM,
 * OUT OF OR IN CONNECTION WITH THE SOFTWARE OR THE USE OR OTHER DEALINGS IN
 * THE SOFTWARE.
 */

package org.jenkinsci.plugins.durabletask;

import hudson.EnvVars;
import hudson.FilePath;
import hudson.Launcher;
import hudson.Util;
import hudson.model.TaskListener;
import hudson.remoting.Channel;
import hudson.remoting.DaemonThreadFactory;
import hudson.remoting.NamingThreadFactory;
import hudson.remoting.RemoteOutputStream;
import hudson.remoting.VirtualChannel;
import hudson.slaves.WorkspaceList;
import hudson.util.StreamTaskListener;
import java.io.File;
import java.io.IOException;
import java.io.OutputStream;
import java.io.RandomAccessFile;
import java.nio.channels.Channels;
import java.nio.channels.FileChannel;
import java.nio.file.Paths;
import java.nio.file.StandardOpenOption;
import java.io.StringWriter;
import java.nio.ByteBuffer;
import java.nio.channels.Channels;
import java.nio.charset.Charset;
import java.nio.charset.CodingErrorAction;
import java.nio.charset.StandardCharsets;
import java.util.Collections;
import java.util.Map;
import java.util.TreeMap;
import java.util.UUID;
import java.util.concurrent.ScheduledExecutorService;
import java.util.concurrent.ScheduledThreadPoolExecutor;
import java.util.concurrent.TimeUnit;
import java.util.logging.Level;
import java.util.logging.Logger;
import javax.annotation.CheckForNull;
import javax.annotation.Nonnull;
import jenkins.MasterToSlaveFileCallable;
<<<<<<< HEAD
import org.apache.commons.io.IOUtils;
import org.apache.commons.io.input.CountingInputStream;
=======
import org.apache.commons.io.FileUtils;
>>>>>>> e703cc82

/**
 * A task which forks some external command and then waits for log and status files to be updated/created.
 */
public abstract class FileMonitoringTask extends DurableTask {

    private static final Logger LOGGER = Logger.getLogger(FileMonitoringTask.class.getName());

    private static final String COOKIE = "JENKINS_SERVER_COOKIE";

    /**
     * Charset name to use for transcoding, or the empty string for node system default, or null for no transcoding.
     */
    private @CheckForNull String charset;

    private static String cookieFor(FilePath workspace) {
        return "durable-" + Util.getDigestOf(workspace.getRemote());
    }

    @Override public final Controller launch(EnvVars env, FilePath workspace, Launcher launcher, TaskListener listener) throws IOException, InterruptedException {
        FileMonitoringController controller = launchWithCookie(workspace, launcher, listener, env, COOKIE, cookieFor(workspace));
        controller.charset = charset;
        return controller;
    }

    protected FileMonitoringController launchWithCookie(FilePath workspace, Launcher launcher, TaskListener listener, EnvVars envVars, String cookieVariable, String cookieValue) throws IOException, InterruptedException {
        envVars.put(cookieVariable, cookieValue); // ensure getCharacteristicEnvVars does not match, so Launcher.killAll will leave it alone
        return doLaunch(workspace, launcher, listener, envVars);
    }

    @Override public final void charset(Charset cs) {
        charset = cs.name();
    }

    @Override public final void defaultCharset() {
        charset = "";
    }

    /**
     * Should start a process which sends output to {@linkplain FileMonitoringController#getLogFile(FilePath) log file}
     * in the workspace and finally writes its exit code to {@linkplain FileMonitoringController#getResultFile(FilePath) result file}.
     * @param workspace the workspace to use
     * @param launcher a way to launch processes
     * @param listener build console log
     * @param envVars recommended environment for the subprocess
     * @return a specialized controller
     */
    protected FileMonitoringController doLaunch(FilePath workspace, Launcher launcher, TaskListener listener, EnvVars envVars) throws IOException, InterruptedException {
        throw new AbstractMethodError("override either doLaunch or launchWithCookie");
    }

    /**
     * JENKINS-40734: blocks the substitutions of {@link EnvVars#overrideExpandingAll} done by {@link Launcher}.
     */
    protected static Map<String, String> escape(EnvVars envVars) {
        Map<String, String> m = new TreeMap<String, String>();
        for (Map.Entry<String, String> entry : envVars.entrySet()) {
            m.put(entry.getKey(), entry.getValue().replace("$", "$$"));
        }
        return m;
    }

    /**
     * Tails a log file and watches for an exit status file.
     * Must be remotable so that {@link #watch} can transfer the implementation.
     */
    protected static class FileMonitoringController extends Controller {

        /** Absolute path of {@link #controlDir(FilePath)}. */
        String controlDir;

        /**
         * @deprecated used only in pre-1.8
         */
        private String id;

        /**
         * Byte offset in the file that has been reported thus far.
         * Only used if {@link #writeLog(FilePath, OutputStream)} is used; not used for {@link #watch}.
         */
        private long lastLocation;

        /** @see FileMonitoringTask#charset */
        private @CheckForNull String charset;

        protected FileMonitoringController(FilePath ws) throws IOException, InterruptedException {
            // can't keep ws reference because Controller is expected to be serializable
            ws.mkdirs();
            FilePath cd = tempDir(ws).child("durable-" + Util.getDigestOf(UUID.randomUUID().toString()).substring(0,8));
            cd.mkdirs();
            controlDir = cd.getRemote();
        }

        @Override public final boolean writeLog(FilePath workspace, OutputStream sink) throws IOException, InterruptedException {
            FilePath log = getLogFile(workspace);
            Long newLocation = log.act(new WriteLog(lastLocation, new RemoteOutputStream(sink), charset));
            if (newLocation != null) {
                LOGGER.log(Level.FINE, "copied {0} bytes from {1}", new Object[] {newLocation - lastLocation, log});
                lastLocation = newLocation;
                return true;
            } else {
                return false;
            }
        }
        private static class WriteLog extends MasterToSlaveFileCallable<Long> {
            private final long lastLocation;
            private final OutputStream sink;
            private final @CheckForNull String charset;
            WriteLog(long lastLocation, OutputStream sink, String charset) {
                this.lastLocation = lastLocation;
                this.sink = sink;
                this.charset = charset;
            }
            @Override public Long invoke(File f, VirtualChannel channel) throws IOException, InterruptedException {
                long len = f.length();
                if (len > lastLocation) {
                    RandomAccessFile raf = new RandomAccessFile(f, "r");
                    try {
                        raf.seek(lastLocation);
                        long toRead = len - lastLocation;
                        if (toRead > Integer.MAX_VALUE) { // >2Gb of output at once is unlikely
                            throw new IOException("large reads not yet implemented");
                        }
                        byte[] buf = new byte[(int) toRead];
                        raf.readFully(buf);
                        ByteBuffer transcoded = maybeTranscode(buf, charset);
                        if (transcoded == null) {
                            sink.write(buf);
                        } else {
                            Channels.newChannel(sink).write(transcoded);
                        }
                    } finally {
                        raf.close();
                    }
                    return len;
                } else {
                    return null;
                }
            }
        }

        @Override public Integer exitStatus(FilePath workspace, Launcher launcher, TaskListener listener) throws IOException, InterruptedException {
            return exitStatus(workspace, listener);
        }

        /**
         * Like {@link #exitStatus(FilePath, Launcher, TaskListener)} but not requesting a {@link Launcher}, which would not be available in {@link #watch} mode anyway.
         */
        protected Integer exitStatus(FilePath workspace, TaskListener listener) throws IOException, InterruptedException {
            FilePath status = getResultFile(workspace);
            if (status.exists()) {
                try {
                    return Integer.parseInt(status.readToString().trim());
                } catch (NumberFormatException x) {
                    throw new IOException("corrupted content in " + status + ": " + x, x);
                }
            } else {
                return null;
            }
        }

<<<<<<< HEAD
        @Override public byte[] getOutput(FilePath workspace, Launcher launcher) throws IOException, InterruptedException {
            return getOutput(workspace);
        }

        /**
         * Like {@link #getOutput(FilePath, Launcher)} but not requesting a {@link Launcher}, which would not be available in {@link #watch} mode anyway.
         */
        protected byte[] getOutput(FilePath workspace) throws IOException, InterruptedException {
            try (InputStream is = getOutputFile(workspace).read()) {
                return IOUtils.toByteArray(is);
=======
        /**
         * Transcode process output to UTF-8 if necessary.
         * @param data output presumed to be in local encoding
         * @param charset a particular encoding name, or the empty string for the system default encoding, or null to skip transcoding
         * @return a newly allocate buffer of UTF-8 encoded data ({@link CodingErrorAction#REPLACE} is used),
         *         or null if not performing transcoding because it was not requested or the data was already thought to be in UTF-8
         */
        private static @CheckForNull ByteBuffer maybeTranscode(@Nonnull byte[] data, @CheckForNull String charset) {
            if (charset == null) { // no transcoding requested, do raw copy and YMMV
                return null;
            } else {
                Charset cs = charset.isEmpty() ? Charset.defaultCharset() : Charset.forName(charset);
                if (cs.equals(StandardCharsets.UTF_8)) { // transcoding unnecessary as output was already UTF-8
                    return null;
                } else { // decode output in specified charset and reëncode in UTF-8
                    return StandardCharsets.UTF_8.encode(cs.decode(ByteBuffer.wrap(data)));
                }
>>>>>>> e703cc82
            }
        }

        @Override public byte[] getOutput(FilePath workspace, Launcher launcher) throws IOException, InterruptedException {
            return getOutputFile(workspace).act(new MasterToSlaveFileCallable<byte[]>() {
                @Override public byte[] invoke(File f, VirtualChannel channel) throws IOException, InterruptedException {
                    byte[] buf = FileUtils.readFileToByteArray(f);
                    ByteBuffer transcoded = maybeTranscode(buf, charset);
                    if (transcoded == null) {
                        return buf;
                    } else {
                        return transcoded.array();
                    }
                }
            });
        }

        @Override public final void stop(FilePath workspace, Launcher launcher) throws IOException, InterruptedException {
            launcher.kill(Collections.singletonMap(COOKIE, cookieFor(workspace)));
            // TODO after 10s, if the control dir still exists, write a flag file and have the Watcher shut down (interrupting any ongoing handler.output call if possible)
        }

        @Override public void cleanup(FilePath workspace) throws IOException, InterruptedException {
            controlDir(workspace).deleteRecursive();
        }

        /**
         * Directory in which this controller can place files.
         * Unique among all the controllers sharing the same workspace.
         */
        public FilePath controlDir(FilePath ws) throws IOException, InterruptedException {
            if (controlDir != null) { // normal case
                return ws.child(controlDir); // despite the name, this is an absolute path
            }
            assert id != null;
            FilePath cd = ws.child("." + id); // compatibility with 1.6
            if (!cd.isDirectory()) {
                cd = ws.child(".jenkins-" + id); // compatibility with 1.7
            }
            controlDir = cd.getRemote();
            id = null;
            LOGGER.info("using migrated control directory " + controlDir + " for remainder of this task");
            return cd;
        }

        // TODO 1.652 use WorkspaceList.tempDir
        private static FilePath tempDir(FilePath ws) {
            return ws.sibling(ws.getName() + System.getProperty(WorkspaceList.class.getName(), "@") + "tmp");
        }

        /**
         * File in which the exit code of the process should be reported.
         */
        public FilePath getResultFile(FilePath workspace) throws IOException, InterruptedException {
            return controlDir(workspace).child("jenkins-result.txt");
        }

        /**
         * File in which the stdout/stderr (or, if {@link #captureOutput} is called, just stderr) is written.
         */
        public FilePath getLogFile(FilePath workspace) throws IOException, InterruptedException {
            return controlDir(workspace).child("jenkins-log.txt");
        }

        /**
         * File in which the stdout is written, if {@link #captureOutput} is called.
         */
        public FilePath getOutputFile(FilePath workspace) throws IOException, InterruptedException {
            return controlDir(workspace).child("output.txt");
        }

        @Override public String getDiagnostics(FilePath workspace, Launcher launcher) throws IOException, InterruptedException {
            FilePath cd = controlDir(workspace);
            VirtualChannel channel = cd.getChannel();
            String node = (channel instanceof Channel) ? ((Channel) channel).getName() : null;
            String location = node != null ? cd.getRemote() + " on " + node : cd.getRemote();
            StringWriter w = new StringWriter();
            Integer code = exitStatus(workspace, launcher, new StreamTaskListener(w));
            if (code != null) {
                return w + "completed process (code " + code + ") in " + location;
            } else {
                return w + "awaiting process completion in " + location;
            }
        }

        @Override public void watch(FilePath workspace, Handler handler, TaskListener listener) throws IOException, InterruptedException, ClassCastException {
            workspace.actAsync(new StartWatching(this, handler, listener));
            LOGGER.log(Level.FINE, "started asynchronous watch in {0}", controlDir);
        }

        /**
         * File in which a last-read position is stored if {@link #watch} is used.
         */
        public FilePath getLastLocationFile(FilePath workspace) throws IOException, InterruptedException {
            return controlDir(workspace).child("last-location.txt");
        }

        private static final long serialVersionUID = 1L;
    }

    private static ScheduledExecutorService watchService;
    private synchronized static ScheduledExecutorService watchService() {
        if (watchService == null) {
            // TODO 2.105+ use ClassLoaderSanityThreadFactory
            watchService = new /*ErrorLogging*/ScheduledThreadPoolExecutor(5, new NamingThreadFactory(new DaemonThreadFactory(), "FileMonitoringTask watcher"));
        }
        return watchService;
    }

    private static class StartWatching extends MasterToSlaveFileCallable<Void> {

        private static final long serialVersionUID = 1L;

        private final FileMonitoringController controller;
        private final Handler handler;
        private final TaskListener listener;

        StartWatching(FileMonitoringController controller, Handler handler, TaskListener listener) {
            this.controller = controller;
            this.handler = handler;
            this.listener = listener;
        }

        @Override public Void invoke(File workspace, VirtualChannel channel) throws IOException, InterruptedException {
            watchService().submit(new Watcher(controller, new FilePath(workspace), handler, listener));
            return null;
        }

    }

    private static class Watcher implements Runnable {

        private final FileMonitoringController controller;
        private final FilePath workspace;
        private final Handler handler;
        private final TaskListener listener;

        Watcher(FileMonitoringController controller, FilePath workspace, Handler handler, TaskListener listener) {
            this.controller = controller;
            this.workspace = workspace;
            this.handler = handler;
            this.listener = listener;
        }

        @Override public void run() {
            try {
                Integer exitStatus = controller.exitStatus(workspace, listener); // check before collecting output, in case the process is just now finishing
                long lastLocation = 0;
                FilePath lastLocationFile = controller.getLastLocationFile(workspace);
                if (lastLocationFile.exists()) {
                    lastLocation = Long.parseLong(lastLocationFile.readToString());
                }
                FilePath logFile = controller.getLogFile(workspace);
                long len = logFile.length();
                if (len > lastLocation) {
                    assert !logFile.isRemote();
                    try (FileChannel ch = FileChannel.open(Paths.get(logFile.getRemote()), StandardOpenOption.READ)) {
                        CountingInputStream cis = new CountingInputStream(Channels.newInputStream(ch.position(lastLocation)));
                        handler.output(cis);
                        lastLocationFile.write(Long.toString(lastLocation + cis.getByteCount()), null);
                    }
                }
                if (exitStatus != null) {
                    byte[] output;
                    if (controller.getOutputFile(workspace).exists()) {
                        output = controller.getOutput(workspace);
                    } else {
                        output = null;
                    }
                    handler.exited(exitStatus, output);
                    controller.cleanup(workspace);
                } else {
                    // Could use an adaptive timeout as in DurableTaskStep.Execution in polling mode,
                    // though less relevant here since there is no network overhead to the check.
                    watchService().schedule(this, 100, TimeUnit.MILLISECONDS);
                }
            } catch (Exception x) {
                // note that LOGGER here is going to the agent log, not master log
                LOGGER.log(Level.WARNING, "giving up on watching " + controller.controlDir, x);
            }
        }

    }

}<|MERGE_RESOLUTION|>--- conflicted
+++ resolved
@@ -40,16 +40,15 @@
 import java.io.IOException;
 import java.io.OutputStream;
 import java.io.RandomAccessFile;
-import java.nio.channels.Channels;
-import java.nio.channels.FileChannel;
-import java.nio.file.Paths;
-import java.nio.file.StandardOpenOption;
 import java.io.StringWriter;
 import java.nio.ByteBuffer;
 import java.nio.channels.Channels;
+import java.nio.channels.FileChannel;
 import java.nio.charset.Charset;
 import java.nio.charset.CodingErrorAction;
 import java.nio.charset.StandardCharsets;
+import java.nio.file.Paths;
+import java.nio.file.StandardOpenOption;
 import java.util.Collections;
 import java.util.Map;
 import java.util.TreeMap;
@@ -62,12 +61,8 @@
 import javax.annotation.CheckForNull;
 import javax.annotation.Nonnull;
 import jenkins.MasterToSlaveFileCallable;
-<<<<<<< HEAD
-import org.apache.commons.io.IOUtils;
+import org.apache.commons.io.FileUtils;
 import org.apache.commons.io.input.CountingInputStream;
-=======
-import org.apache.commons.io.FileUtils;
->>>>>>> e703cc82
 
 /**
  * A task which forks some external command and then waits for log and status files to be updated/created.
@@ -229,7 +224,6 @@
             }
         }
 
-<<<<<<< HEAD
         @Override public byte[] getOutput(FilePath workspace, Launcher launcher) throws IOException, InterruptedException {
             return getOutput(workspace);
         }
@@ -238,9 +232,19 @@
          * Like {@link #getOutput(FilePath, Launcher)} but not requesting a {@link Launcher}, which would not be available in {@link #watch} mode anyway.
          */
         protected byte[] getOutput(FilePath workspace) throws IOException, InterruptedException {
-            try (InputStream is = getOutputFile(workspace).read()) {
-                return IOUtils.toByteArray(is);
-=======
+            return getOutputFile(workspace).act(new MasterToSlaveFileCallable<byte[]>() {
+                @Override public byte[] invoke(File f, VirtualChannel channel) throws IOException, InterruptedException {
+                    byte[] buf = FileUtils.readFileToByteArray(f);
+                    ByteBuffer transcoded = maybeTranscode(buf, charset);
+                    if (transcoded == null) {
+                        return buf;
+                    } else {
+                        return transcoded.array();
+                    }
+                }
+            });
+        }
+
         /**
          * Transcode process output to UTF-8 if necessary.
          * @param data output presumed to be in local encoding
@@ -258,22 +262,7 @@
                 } else { // decode output in specified charset and reëncode in UTF-8
                     return StandardCharsets.UTF_8.encode(cs.decode(ByteBuffer.wrap(data)));
                 }
->>>>>>> e703cc82
-            }
-        }
-
-        @Override public byte[] getOutput(FilePath workspace, Launcher launcher) throws IOException, InterruptedException {
-            return getOutputFile(workspace).act(new MasterToSlaveFileCallable<byte[]>() {
-                @Override public byte[] invoke(File f, VirtualChannel channel) throws IOException, InterruptedException {
-                    byte[] buf = FileUtils.readFileToByteArray(f);
-                    ByteBuffer transcoded = maybeTranscode(buf, charset);
-                    if (transcoded == null) {
-                        return buf;
-                    } else {
-                        return transcoded.array();
-                    }
-                }
-            });
+            }
         }
 
         @Override public final void stop(FilePath workspace, Launcher launcher) throws IOException, InterruptedException {
