/*
 * The MIT License
 *
 * Copyright 2014 CloudBees, Inc.
 *
 * Permission is hereby granted, free of charge, to any person obtaining a copy
 * of this software and associated documentation files (the "Software"), to deal
 * in the Software without restriction, including without limitation the rights
 * to use, copy, modify, merge, publish, distribute, sublicense, and/or sell
 * copies of the Software, and to permit persons to whom the Software is
 * furnished to do so, subject to the following conditions:
 *
 * The above copyright notice and this permission notice shall be included in
 * all copies or substantial portions of the Software.
 *
 * THE SOFTWARE IS PROVIDED "AS IS", WITHOUT WARRANTY OF ANY KIND, EXPRESS OR
 * IMPLIED, INCLUDING BUT NOT LIMITED TO THE WARRANTIES OF MERCHANTABILITY,
 * FITNESS FOR A PARTICULAR PURPOSE AND NONINFRINGEMENT. IN NO EVENT SHALL THE
 * AUTHORS OR COPYRIGHT HOLDERS BE LIABLE FOR ANY CLAIM, DAMAGES OR OTHER
 * LIABILITY, WHETHER IN AN ACTION OF CONTRACT, TORT OR OTHERWISE, ARISING FROM,
 * OUT OF OR IN CONNECTION WITH THE SOFTWARE OR THE USE OR OTHER DEALINGS IN
 * THE SOFTWARE.
 */

package org.jenkinsci.plugins.durabletask;

import hudson.EnvVars;
import hudson.FilePath;
import hudson.Launcher;
import hudson.Util;
import hudson.model.TaskListener;
import hudson.remoting.Channel;
import hudson.remoting.DaemonThreadFactory;
import hudson.remoting.NamingThreadFactory;
import hudson.remoting.RemoteOutputStream;
import hudson.remoting.VirtualChannel;
import hudson.slaves.WorkspaceList;
import hudson.util.StreamTaskListener;
import java.io.File;
import java.io.IOException;
import java.io.InputStream;
import java.io.InputStreamReader;
import java.io.OutputStream;
import java.io.RandomAccessFile;
import java.io.StringWriter;
import java.nio.ByteBuffer;
import java.nio.channels.Channels;
import java.nio.channels.FileChannel;
import java.nio.charset.Charset;
<<<<<<< HEAD
=======
import java.nio.charset.CodingErrorAction;
>>>>>>> deb425d1
import java.nio.charset.StandardCharsets;
import java.nio.file.Paths;
import java.nio.file.StandardOpenOption;
import java.util.Collections;
import java.util.Map;
import java.util.TreeMap;
import java.util.UUID;
import java.util.concurrent.ScheduledExecutorService;
import java.util.concurrent.ScheduledThreadPoolExecutor;
import java.util.concurrent.TimeUnit;
import java.util.logging.Level;
import java.util.logging.Logger;
import javax.annotation.CheckForNull;
import javax.annotation.Nonnull;
import jenkins.MasterToSlaveFileCallable;
import org.apache.commons.io.FileUtils;
import org.apache.commons.io.input.CountingInputStream;
import org.apache.commons.io.input.ReaderInputStream;

/**
 * A task which forks some external command and then waits for log and status files to be updated/created.
 */
public abstract class FileMonitoringTask extends DurableTask {

    private static final Logger LOGGER = Logger.getLogger(FileMonitoringTask.class.getName());

    private static final String COOKIE = "JENKINS_SERVER_COOKIE";

    /**
     * Charset name to use for transcoding, or the empty string for node system default, or null for no transcoding.
     */
    private @CheckForNull String charset;

    private static String cookieFor(FilePath workspace) {
        return "durable-" + Util.getDigestOf(workspace.getRemote());
    }

    @Override public final Controller launch(EnvVars env, FilePath workspace, Launcher launcher, TaskListener listener) throws IOException, InterruptedException {
        FileMonitoringController controller = launchWithCookie(workspace, launcher, listener, env, COOKIE, cookieFor(workspace));
        controller.charset = charset;
        return controller;
    }

    protected FileMonitoringController launchWithCookie(FilePath workspace, Launcher launcher, TaskListener listener, EnvVars envVars, String cookieVariable, String cookieValue) throws IOException, InterruptedException {
        envVars.put(cookieVariable, cookieValue); // ensure getCharacteristicEnvVars does not match, so Launcher.killAll will leave it alone
        return doLaunch(workspace, launcher, listener, envVars);
    }

    @Override public final void charset(Charset cs) {
        charset = cs.name();
    }

    @Override public final void defaultCharset() {
        charset = "";
    }

    /**
     * Should start a process which sends output to {@linkplain FileMonitoringController#getLogFile(FilePath) log file}
     * in the workspace and finally writes its exit code to {@linkplain FileMonitoringController#getResultFile(FilePath) result file}.
     * @param workspace the workspace to use
     * @param launcher a way to launch processes
     * @param listener build console log
     * @param envVars recommended environment for the subprocess
     * @return a specialized controller
     */
    protected FileMonitoringController doLaunch(FilePath workspace, Launcher launcher, TaskListener listener, EnvVars envVars) throws IOException, InterruptedException {
        throw new AbstractMethodError("override either doLaunch or launchWithCookie");
    }

    /**
     * JENKINS-40734: blocks the substitutions of {@link EnvVars#overrideExpandingAll} done by {@link Launcher}.
     */
    protected static Map<String, String> escape(EnvVars envVars) {
        Map<String, String> m = new TreeMap<String, String>();
        for (Map.Entry<String, String> entry : envVars.entrySet()) {
            m.put(entry.getKey(), entry.getValue().replace("$", "$$"));
        }
        return m;
    }

    /**
     * Tails a log file and watches for an exit status file.
     * Must be remotable so that {@link #watch} can transfer the implementation.
     */
    protected static class FileMonitoringController extends Controller {

        /** Absolute path of {@link #controlDir(FilePath)}. */
        String controlDir;

        /**
         * @deprecated used only in pre-1.8
         */
        private String id;

        /**
         * Byte offset in the file that has been reported thus far.
         * Only used if {@link #writeLog(FilePath, OutputStream)} is used; not used for {@link #watch}.
         */
        private long lastLocation;

        /** @see FileMonitoringTask#charset */
        private @CheckForNull String charset;

        protected FileMonitoringController(FilePath ws) throws IOException, InterruptedException {
            // can't keep ws reference because Controller is expected to be serializable
            ws.mkdirs();
            FilePath cd = tempDir(ws).child("durable-" + Util.getDigestOf(UUID.randomUUID().toString()).substring(0,8));
            cd.mkdirs();
            controlDir = cd.getRemote();
        }

        @Override public final boolean writeLog(FilePath workspace, OutputStream sink) throws IOException, InterruptedException {
            FilePath log = getLogFile(workspace);
            Long newLocation = log.act(new WriteLog(lastLocation, new RemoteOutputStream(sink), charset));
            if (newLocation != null) {
                LOGGER.log(Level.FINE, "copied {0} bytes from {1}", new Object[] {newLocation - lastLocation, log});
                lastLocation = newLocation;
                return true;
            } else {
                return false;
            }
        }
        private static class WriteLog extends MasterToSlaveFileCallable<Long> {
            private final long lastLocation;
            private final OutputStream sink;
            private final @CheckForNull String charset;
            WriteLog(long lastLocation, OutputStream sink, String charset) {
                this.lastLocation = lastLocation;
                this.sink = sink;
                this.charset = charset;
            }
            @Override public Long invoke(File f, VirtualChannel channel) throws IOException, InterruptedException {
                long len = f.length();
                if (len > lastLocation) {
                    RandomAccessFile raf = new RandomAccessFile(f, "r");
                    try {
                        raf.seek(lastLocation);
                        long toRead = len - lastLocation;
                        if (toRead > Integer.MAX_VALUE) { // >2Gb of output at once is unlikely
                            throw new IOException("large reads not yet implemented");
                        }
                        byte[] buf = new byte[(int) toRead];
                        raf.readFully(buf);
                        ByteBuffer transcoded = maybeTranscode(buf, charset);
                        if (transcoded == null) {
                            sink.write(buf);
                        } else {
                            Channels.newChannel(sink).write(transcoded);
                        }
                    } finally {
                        raf.close();
                    }
                    return len;
                } else {
                    return null;
                }
            }
        }

        @Override public Integer exitStatus(FilePath workspace, Launcher launcher, TaskListener listener) throws IOException, InterruptedException {
            return exitStatus(workspace, listener);
        }

        /**
         * Like {@link #exitStatus(FilePath, Launcher, TaskListener)} but not requesting a {@link Launcher}, which would not be available in {@link #watch} mode anyway.
         */
        protected Integer exitStatus(FilePath workspace, TaskListener listener) throws IOException, InterruptedException {
            FilePath status = getResultFile(workspace);
            if (status.exists()) {
                try {
                    return Integer.parseInt(status.readToString().trim());
                } catch (NumberFormatException x) {
                    throw new IOException("corrupted content in " + status + ": " + x, x);
                }
            } else {
                return null;
            }
        }

        @Override public byte[] getOutput(FilePath workspace, Launcher launcher) throws IOException, InterruptedException {
            return getOutput(workspace);
        }

        /**
         * Like {@link #getOutput(FilePath, Launcher)} but not requesting a {@link Launcher}, which would not be available in {@link #watch} mode anyway.
         */
        protected byte[] getOutput(FilePath workspace) throws IOException, InterruptedException {
            return getOutputFile(workspace).act(new MasterToSlaveFileCallable<byte[]>() {
                @Override public byte[] invoke(File f, VirtualChannel channel) throws IOException, InterruptedException {
                    byte[] buf = FileUtils.readFileToByteArray(f);
                    ByteBuffer transcoded = maybeTranscode(buf, charset);
                    if (transcoded == null) {
                        return buf;
                    } else {
                        byte[] buf2 = new byte[transcoded.remaining()];
                        transcoded.get(buf2);
                        return buf2;
                    }
                }
            });
        }

        /**
         * Transcode process output to UTF-8 if necessary.
         * @param data output presumed to be in local encoding
         * @param charset a particular encoding name, or the empty string for the system default encoding, or null to skip transcoding
         * @return a buffer of UTF-8 encoded data ({@link CodingErrorAction#REPLACE} is used),
         *         or null if not performing transcoding because it was not requested or the data was already thought to be in UTF-8
         */
        private static @CheckForNull ByteBuffer maybeTranscode(@Nonnull byte[] data, @CheckForNull String charset) {
            Charset cs = transcodingCharset(charset);
            if (cs == null) {
                return null;
            } else {
                return StandardCharsets.UTF_8.encode(cs.decode(ByteBuffer.wrap(data)));
            }
        }

        private static @CheckForNull Charset transcodingCharset(@CheckForNull String charset) {
            if (charset == null) {
                return null;
            } else {
                Charset cs = charset.isEmpty() ? Charset.defaultCharset() : Charset.forName(charset);
                if (cs.equals(StandardCharsets.UTF_8)) { // transcoding unnecessary as output was already UTF-8
                    return null;
                } else { // decode output in specified charset and reëncode in UTF-8
                    return cs;
                }
            }
        }

        @Override public final void stop(FilePath workspace, Launcher launcher) throws IOException, InterruptedException {
            launcher.kill(Collections.singletonMap(COOKIE, cookieFor(workspace)));
            // TODO after 10s, if the control dir still exists, write a flag file and have the Watcher shut down (interrupting any ongoing handler.output call if possible)
        }

        @Override public void cleanup(FilePath workspace) throws IOException, InterruptedException {
            controlDir(workspace).deleteRecursive();
        }

        /**
         * Directory in which this controller can place files.
         * Unique among all the controllers sharing the same workspace.
         */
        public FilePath controlDir(FilePath ws) throws IOException, InterruptedException {
            if (controlDir != null) { // normal case
                return ws.child(controlDir); // despite the name, this is an absolute path
            }
            assert id != null;
            FilePath cd = ws.child("." + id); // compatibility with 1.6
            if (!cd.isDirectory()) {
                cd = ws.child(".jenkins-" + id); // compatibility with 1.7
            }
            controlDir = cd.getRemote();
            id = null;
            LOGGER.info("using migrated control directory " + controlDir + " for remainder of this task");
            return cd;
        }

        // TODO 1.652 use WorkspaceList.tempDir
        private static FilePath tempDir(FilePath ws) {
            return ws.sibling(ws.getName() + System.getProperty(WorkspaceList.class.getName(), "@") + "tmp");
        }

        /**
         * File in which the exit code of the process should be reported.
         */
        public FilePath getResultFile(FilePath workspace) throws IOException, InterruptedException {
            return controlDir(workspace).child("jenkins-result.txt");
        }

        /**
         * File in which the stdout/stderr (or, if {@link #captureOutput} is called, just stderr) is written.
         */
        public FilePath getLogFile(FilePath workspace) throws IOException, InterruptedException {
            return controlDir(workspace).child("jenkins-log.txt");
        }

        /**
         * File in which the stdout is written, if {@link #captureOutput} is called.
         */
        public FilePath getOutputFile(FilePath workspace) throws IOException, InterruptedException {
            return controlDir(workspace).child("output.txt");
        }

        @Override public String getDiagnostics(FilePath workspace, Launcher launcher) throws IOException, InterruptedException {
            FilePath cd = controlDir(workspace);
            VirtualChannel channel = cd.getChannel();
            String node = (channel instanceof Channel) ? ((Channel) channel).getName() : null;
            String location = node != null ? cd.getRemote() + " on " + node : cd.getRemote();
            StringWriter w = new StringWriter();
            Integer code = exitStatus(workspace, launcher, new StreamTaskListener(w));
            if (code != null) {
                return w + "completed process (code " + code + ") in " + location;
            } else {
                return w + "awaiting process completion in " + location;
            }
        }

        @Override public void watch(FilePath workspace, Handler handler, TaskListener listener) throws IOException, InterruptedException, ClassCastException {
            workspace.actAsync(new StartWatching(this, handler, listener));
            LOGGER.log(Level.FINE, "started asynchronous watch in {0}", controlDir);
        }

        /**
         * File in which a last-read position is stored if {@link #watch} is used.
         */
        public FilePath getLastLocationFile(FilePath workspace) throws IOException, InterruptedException {
            return controlDir(workspace).child("last-location.txt");
        }

        private static final long serialVersionUID = 1L;
    }

    private static ScheduledExecutorService watchService;
    private synchronized static ScheduledExecutorService watchService() {
        if (watchService == null) {
            // TODO 2.105+ use ClassLoaderSanityThreadFactory
            watchService = new /*ErrorLogging*/ScheduledThreadPoolExecutor(5, new NamingThreadFactory(new DaemonThreadFactory(), "FileMonitoringTask watcher"));
        }
        return watchService;
    }

    private static class StartWatching extends MasterToSlaveFileCallable<Void> {

        private static final long serialVersionUID = 1L;

        private final FileMonitoringController controller;
        private final Handler handler;
        private final TaskListener listener;

        StartWatching(FileMonitoringController controller, Handler handler, TaskListener listener) {
            this.controller = controller;
            this.handler = handler;
            this.listener = listener;
        }

        @Override public Void invoke(File workspace, VirtualChannel channel) throws IOException, InterruptedException {
            watchService().submit(new Watcher(controller, new FilePath(workspace), handler, listener));
            return null;
        }

    }

    private static class Watcher implements Runnable {

        private final FileMonitoringController controller;
        private final FilePath workspace;
        private final Handler handler;
        private final TaskListener listener;
        private final @CheckForNull Charset cs;

        Watcher(FileMonitoringController controller, FilePath workspace, Handler handler, TaskListener listener) {
            this.controller = controller;
            this.workspace = workspace;
            this.handler = handler;
            this.listener = listener;
            cs = FileMonitoringController.transcodingCharset(controller.charset);
        }

        @Override public void run() {
            try {
                Integer exitStatus = controller.exitStatus(workspace, listener); // check before collecting output, in case the process is just now finishing
                long lastLocation = 0;
                FilePath lastLocationFile = controller.getLastLocationFile(workspace);
                if (lastLocationFile.exists()) {
                    lastLocation = Long.parseLong(lastLocationFile.readToString());
                }
                FilePath logFile = controller.getLogFile(workspace);
                long len = logFile.length();
                if (len > lastLocation) {
                    assert !logFile.isRemote();
                    try (FileChannel ch = FileChannel.open(Paths.get(logFile.getRemote()), StandardOpenOption.READ)) {
                        InputStream locallyEncodedStream = Channels.newInputStream(ch.position(lastLocation));
<<<<<<< HEAD
                        InputStream utf8EncodedStream;
                        Charset nativeEncoding = Charset.defaultCharset();
                        if (nativeEncoding.equals(StandardCharsets.UTF_8)) {
                            utf8EncodedStream = locallyEncodedStream;
                        } else {
                            utf8EncodedStream = new ReaderInputStream(new InputStreamReader(locallyEncodedStream, nativeEncoding), StandardCharsets.UTF_8);
                        }
=======
                        InputStream utf8EncodedStream = cs == null ? locallyEncodedStream : new ReaderInputStream(new InputStreamReader(locallyEncodedStream, cs), StandardCharsets.UTF_8);
>>>>>>> deb425d1
                        CountingInputStream cis = new CountingInputStream(utf8EncodedStream);
                        handler.output(cis);
                        lastLocationFile.write(Long.toString(lastLocation + cis.getByteCount()), null);
                    }
                }
                if (exitStatus != null) {
                    byte[] output;
                    if (controller.getOutputFile(workspace).exists()) {
                        output = controller.getOutput(workspace);
                    } else {
                        output = null;
                    }
                    handler.exited(exitStatus, output);
                    controller.cleanup(workspace);
                } else {
                    // Could use an adaptive timeout as in DurableTaskStep.Execution in polling mode,
                    // though less relevant here since there is no network overhead to the check.
                    watchService().schedule(this, 100, TimeUnit.MILLISECONDS);
                }
            } catch (Exception x) {
                // note that LOGGER here is going to the agent log, not master log
                LOGGER.log(Level.WARNING, "giving up on watching " + controller.controlDir, x);
            }
        }

    }

}<|MERGE_RESOLUTION|>--- conflicted
+++ resolved
@@ -47,10 +47,7 @@
 import java.nio.channels.Channels;
 import java.nio.channels.FileChannel;
 import java.nio.charset.Charset;
-<<<<<<< HEAD
-=======
 import java.nio.charset.CodingErrorAction;
->>>>>>> deb425d1
 import java.nio.charset.StandardCharsets;
 import java.nio.file.Paths;
 import java.nio.file.StandardOpenOption;
@@ -425,17 +422,7 @@
                     assert !logFile.isRemote();
                     try (FileChannel ch = FileChannel.open(Paths.get(logFile.getRemote()), StandardOpenOption.READ)) {
                         InputStream locallyEncodedStream = Channels.newInputStream(ch.position(lastLocation));
-<<<<<<< HEAD
-                        InputStream utf8EncodedStream;
-                        Charset nativeEncoding = Charset.defaultCharset();
-                        if (nativeEncoding.equals(StandardCharsets.UTF_8)) {
-                            utf8EncodedStream = locallyEncodedStream;
-                        } else {
-                            utf8EncodedStream = new ReaderInputStream(new InputStreamReader(locallyEncodedStream, nativeEncoding), StandardCharsets.UTF_8);
-                        }
-=======
                         InputStream utf8EncodedStream = cs == null ? locallyEncodedStream : new ReaderInputStream(new InputStreamReader(locallyEncodedStream, cs), StandardCharsets.UTF_8);
->>>>>>> deb425d1
                         CountingInputStream cis = new CountingInputStream(utf8EncodedStream);
                         handler.output(cis);
                         lastLocationFile.write(Long.toString(lastLocation + cis.getByteCount()), null);
