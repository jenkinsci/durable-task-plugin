/*
 * The MIT License
 *
 * Copyright 2014 CloudBees, Inc.
 *
 * Permission is hereby granted, free of charge, to any person obtaining a copy
 * of this software and associated documentation files (the "Software"), to deal
 * in the Software without restriction, including without limitation the rights
 * to use, copy, modify, merge, publish, distribute, sublicense, and/or sell
 * copies of the Software, and to permit persons to whom the Software is
 * furnished to do so, subject to the following conditions:
 *
 * The above copyright notice and this permission notice shall be included in
 * all copies or substantial portions of the Software.
 *
 * THE SOFTWARE IS PROVIDED "AS IS", WITHOUT WARRANTY OF ANY KIND, EXPRESS OR
 * IMPLIED, INCLUDING BUT NOT LIMITED TO THE WARRANTIES OF MERCHANTABILITY,
 * FITNESS FOR A PARTICULAR PURPOSE AND NONINFRINGEMENT. IN NO EVENT SHALL THE
 * AUTHORS OR COPYRIGHT HOLDERS BE LIABLE FOR ANY CLAIM, DAMAGES OR OTHER
 * LIABILITY, WHETHER IN AN ACTION OF CONTRACT, TORT OR OTHERWISE, ARISING FROM,
 * OUT OF OR IN CONNECTION WITH THE SOFTWARE OR THE USE OR OTHER DEALINGS IN
 * THE SOFTWARE.
 */

package org.jenkinsci.plugins.durabletask;

import com.google.common.io.Files;
import hudson.EnvVars;
import hudson.FilePath;
import hudson.Launcher;
import hudson.Util;
import hudson.model.TaskListener;
import hudson.remoting.Channel;
import hudson.remoting.RemoteOutputStream;
import hudson.remoting.VirtualChannel;
import hudson.slaves.WorkspaceList;
import hudson.util.StreamTaskListener;
import java.io.File;
import java.io.IOException;
import java.io.OutputStream;
import java.io.RandomAccessFile;
import java.io.StringWriter;
<<<<<<< HEAD
import java.nio.ByteBuffer;
import java.nio.channels.Channels;
import java.nio.charset.Charset;
import java.nio.charset.CodingErrorAction;
import java.nio.charset.StandardCharsets;
=======
import java.nio.charset.Charset;
>>>>>>> 21f570e9
import java.util.Collections;
import java.util.Map;
import java.util.TreeMap;
import java.util.UUID;
import java.util.logging.Level;
import java.util.logging.Logger;
import javax.annotation.CheckForNull;
import javax.annotation.Nonnull;
import jenkins.MasterToSlaveFileCallable;
<<<<<<< HEAD
import org.apache.commons.io.FileUtils;
=======
import org.apache.commons.io.IOUtils;
import org.jenkinsci.remoting.RoleChecker;

import javax.annotation.CheckForNull;
>>>>>>> 21f570e9

/**
 * A task which forks some external command and then waits for log and status files to be updated/created.
 */
public abstract class FileMonitoringTask extends DurableTask {

    private static final Logger LOGGER = Logger.getLogger(FileMonitoringTask.class.getName());

    private static final String COOKIE = "JENKINS_SERVER_COOKIE";

    /** Value of {@link #charset} used to mean the node’s system default. */
    private static final String SYSTEM_DEFAULT_CHARSET = "SYSTEM_DEFAULT";

    /**
     * Charset name to use for transcoding, or {@link #SYSTEM_DEFAULT_CHARSET}, or null for no transcoding.
     */
    private @CheckForNull String charset;

    private static String cookieFor(FilePath workspace) {
        return "durable-" + Util.getDigestOf(workspace.getRemote());
    }

    @Override public final Controller launch(EnvVars env, FilePath workspace, Launcher launcher, TaskListener listener) throws IOException, InterruptedException {
        FileMonitoringController controller = launchWithCookie(workspace, launcher, listener, env, COOKIE, cookieFor(workspace));
        controller.charset = charset;
        return controller;
    }

    protected FileMonitoringController launchWithCookie(FilePath workspace, Launcher launcher, TaskListener listener, EnvVars envVars, String cookieVariable, String cookieValue) throws IOException, InterruptedException {
        envVars.put(cookieVariable, cookieValue); // ensure getCharacteristicEnvVars does not match, so Launcher.killAll will leave it alone
        return doLaunch(workspace, launcher, listener, envVars);
    }

    @Override public final void charset(Charset cs) {
        charset = cs.name();
    }

    @Override public final void defaultCharset() {
        charset = SYSTEM_DEFAULT_CHARSET;
    }

    /**
     * Should start a process which sends output to {@linkplain FileMonitoringController#getLogFile(FilePath) log file}
     * in the workspace and finally writes its exit code to {@linkplain FileMonitoringController#getResultFile(FilePath) result file}.
     * @param workspace the workspace to use
     * @param launcher a way to launch processes
     * @param listener build console log
     * @param envVars recommended environment for the subprocess
     * @return a specialized controller
     */
    protected FileMonitoringController doLaunch(FilePath workspace, Launcher launcher, TaskListener listener, EnvVars envVars) throws IOException, InterruptedException {
        throw new AbstractMethodError("override either doLaunch or launchWithCookie");
    }

    /**
     * JENKINS-40734: blocks the substitutions of {@link EnvVars#overrideExpandingAll} done by {@link Launcher}.
     */
    protected static Map<String, String> escape(EnvVars envVars) {
        Map<String, String> m = new TreeMap<String, String>();
        for (Map.Entry<String, String> entry : envVars.entrySet()) {
            m.put(entry.getKey(), entry.getValue().replace("$", "$$"));
        }
        return m;
    }

    protected static class FileMonitoringController extends Controller {

        /** Absolute path of {@link #controlDir(FilePath)}. */
        String controlDir;

        /**
         * @deprecated used only in pre-1.8
         */
        private String id;

        /**
         * Byte offset in the file that has been reported thus far.
         */
        private long lastLocation;

        /** @see FileMonitoringTask#charset */
        private @CheckForNull String charset;

        protected FileMonitoringController(FilePath ws) throws IOException, InterruptedException {
            // can't keep ws reference because Controller is expected to be serializable
            ws.mkdirs();
            FilePath cd = tempDir(ws).child("durable-" + Util.getDigestOf(UUID.randomUUID().toString()).substring(0,8));
            cd.mkdirs();
            controlDir = cd.getRemote();
        }

        @Override public final boolean writeLog(FilePath workspace, OutputStream sink) throws IOException, InterruptedException {
            FilePath log = getLogFile(workspace);
            Long newLocation = log.act(new WriteLog(lastLocation, new RemoteOutputStream(sink), charset));
            if (newLocation != null) {
                LOGGER.log(Level.FINE, "copied {0} bytes from {1}", new Object[] {newLocation - lastLocation, log});
                lastLocation = newLocation;
                return true;
            } else {
                return false;
            }
        }
        private static class WriteLog extends MasterToSlaveFileCallable<Long> {
            private final long lastLocation;
            private final OutputStream sink;
            private final @CheckForNull String charset;
            WriteLog(long lastLocation, OutputStream sink, String charset) {
                this.lastLocation = lastLocation;
                this.sink = sink;
                this.charset = charset;
            }
            @Override public Long invoke(File f, VirtualChannel channel) throws IOException, InterruptedException {
                long len = f.length();
                if (len > lastLocation) {
                    RandomAccessFile raf = new RandomAccessFile(f, "r");
                    try {
                        raf.seek(lastLocation);
                        long toRead = len - lastLocation;
                        if (toRead > Integer.MAX_VALUE) { // >2Gb of output at once is unlikely
                            throw new IOException("large reads not yet implemented");
                        }
                        // TODO is this efficient for large amounts of output? Would it be better to stream data, or return a byte[] from the callable?
                        byte[] buf = new byte[(int) toRead];
                        raf.readFully(buf);
                        ByteBuffer transcoded = maybeTranscode(buf, charset);
                        if (transcoded == null) {
                            sink.write(buf);
                        } else {
                            Channels.newChannel(sink).write(transcoded);
                        }
                    } finally {
                        raf.close();
                    }
                    return len;
                } else {
                    return null;
                }
            }
        }

        /** Avoids excess round-tripping when reading status file. */
        static class StatusCheck extends MasterToSlaveFileCallable<Integer> {
            @Override
            @CheckForNull
            public Integer invoke(File f, VirtualChannel channel) throws IOException, InterruptedException {
                if (f.exists() && f.length() > 0) {
                    try {
                        String fileString = Files.readFirstLine(f, Charset.defaultCharset());
                        if (fileString == null || fileString.isEmpty()) {
                            return null;
                        } else {
                            fileString = fileString.trim();
                            if (fileString.isEmpty()) {
                                return null;
                            } else {
                                return Integer.parseInt(fileString);
                            }
                        }
                    } catch (NumberFormatException x) {
                        throw new IOException("corrupted content in " + f + ": " + x, x);
                    }
                }
                return null;
            }
        }

<<<<<<< HEAD
        /**
         * Transcode process output to UTF-8 if necessary.
         * @param data output presumed to be in local encoding
         * @param charset a particular encoding name, or the empty string for the system default encoding, or null to skip transcoding
         * @return a buffer of UTF-8 encoded data ({@link CodingErrorAction#REPLACE} is used),
         *         or null if not performing transcoding because it was not requested or the data was already thought to be in UTF-8
         */
        private static @CheckForNull ByteBuffer maybeTranscode(@Nonnull byte[] data, @CheckForNull String charset) {
            if (charset == null) { // no transcoding requested, do raw copy and YMMV
                return null;
            } else {
                Charset cs = charset.equals(SYSTEM_DEFAULT_CHARSET) ? Charset.defaultCharset() : Charset.forName(charset);
                if (cs.equals(StandardCharsets.UTF_8)) { // transcoding unnecessary as output was already UTF-8
                    return null;
                } else { // decode output in specified charset and reëncode in UTF-8
                    return StandardCharsets.UTF_8.encode(cs.decode(ByteBuffer.wrap(data)));
                }
=======
        static final StatusCheck STATUS_CHECK_INSTANCE = new StatusCheck();

        @Override public Integer exitStatus(FilePath workspace, Launcher launcher, TaskListener listener) throws IOException, InterruptedException {
            FilePath status = getResultFile(workspace);
            return status.act(STATUS_CHECK_INSTANCE);
        }

        @Override public byte[] getOutput(FilePath workspace, Launcher launcher) throws IOException, InterruptedException {
            // TODO could perhaps be more efficient for large files to send a MasterToSlaveFileCallable<byte[]>
            try (InputStream is = getOutputFile(workspace).read()) {
                return IOUtils.toByteArray(is);
>>>>>>> 21f570e9
            }
        }

        @Override public byte[] getOutput(FilePath workspace, Launcher launcher) throws IOException, InterruptedException {
            return getOutputFile(workspace).act(new MasterToSlaveFileCallable<byte[]>() {
                @Override public byte[] invoke(File f, VirtualChannel channel) throws IOException, InterruptedException {
                    byte[] buf = FileUtils.readFileToByteArray(f);
                    ByteBuffer transcoded = maybeTranscode(buf, charset);
                    if (transcoded == null) {
                        return buf;
                    } else {
                        byte[] buf2 = new byte[transcoded.remaining()];
                        transcoded.get(buf2);
                        return buf2;
                    }
                }
            });
        }

        @Override public final void stop(FilePath workspace, Launcher launcher) throws IOException, InterruptedException {
            launcher.kill(Collections.singletonMap(COOKIE, cookieFor(workspace)));
        }

        @Override public void cleanup(FilePath workspace) throws IOException, InterruptedException {
            controlDir(workspace).deleteRecursive();
        }

        /**
         * Directory in which this controller can place files.
         * Unique among all the controllers sharing the same workspace.
         */
        public FilePath controlDir(FilePath ws) throws IOException, InterruptedException {
            if (controlDir != null) { // normal case
                return ws.child(controlDir); // despite the name, this is an absolute path
            }
            assert id != null;
            FilePath cd = ws.child("." + id); // compatibility with 1.6
            if (!cd.isDirectory()) {
                cd = ws.child(".jenkins-" + id); // compatibility with 1.7
            }
            controlDir = cd.getRemote();
            id = null;
            LOGGER.info("using migrated control directory " + controlDir + " for remainder of this task");
            return cd;
        }

        // TODO 1.652 use WorkspaceList.tempDir
        private static FilePath tempDir(FilePath ws) {
            return ws.sibling(ws.getName() + System.getProperty(WorkspaceList.class.getName(), "@") + "tmp");
        }

        /**
         * File in which the exit code of the process should be reported.
         */
        public FilePath getResultFile(FilePath workspace) throws IOException, InterruptedException {
            return controlDir(workspace).child("jenkins-result.txt");
        }

        /**
         * File in which the stdout/stderr (or, if {@link #captureOutput} is called, just stderr) is written.
         */
        public FilePath getLogFile(FilePath workspace) throws IOException, InterruptedException {
            return controlDir(workspace).child("jenkins-log.txt");
        }

        /**
         * File in which the stdout is written, if {@link #captureOutput} is called.
         */
        public FilePath getOutputFile(FilePath workspace) throws IOException, InterruptedException {
            return controlDir(workspace).child("output.txt");
        }

        @Override public String getDiagnostics(FilePath workspace, Launcher launcher) throws IOException, InterruptedException {
            FilePath cd = controlDir(workspace);
            VirtualChannel channel = cd.getChannel();
            String node = (channel instanceof Channel) ? ((Channel) channel).getName() : null;
            String location = node != null ? cd.getRemote() + " on " + node : cd.getRemote();
            StringWriter w = new StringWriter();
            Integer code = exitStatus(workspace, launcher, new StreamTaskListener(w));
            if (code != null) {
                return w + "completed process (code " + code + ") in " + location;
            } else {
                return w + "awaiting process completion in " + location;
            }
        }

        private static final long serialVersionUID = 1L;
    }

}<|MERGE_RESOLUTION|>--- conflicted
+++ resolved
@@ -40,15 +40,11 @@
 import java.io.OutputStream;
 import java.io.RandomAccessFile;
 import java.io.StringWriter;
-<<<<<<< HEAD
 import java.nio.ByteBuffer;
 import java.nio.channels.Channels;
 import java.nio.charset.Charset;
 import java.nio.charset.CodingErrorAction;
 import java.nio.charset.StandardCharsets;
-=======
-import java.nio.charset.Charset;
->>>>>>> 21f570e9
 import java.util.Collections;
 import java.util.Map;
 import java.util.TreeMap;
@@ -58,14 +54,8 @@
 import javax.annotation.CheckForNull;
 import javax.annotation.Nonnull;
 import jenkins.MasterToSlaveFileCallable;
-<<<<<<< HEAD
 import org.apache.commons.io.FileUtils;
-=======
 import org.apache.commons.io.IOUtils;
-import org.jenkinsci.remoting.RoleChecker;
-
-import javax.annotation.CheckForNull;
->>>>>>> 21f570e9
 
 /**
  * A task which forks some external command and then waits for log and status files to be updated/created.
@@ -232,7 +222,13 @@
             }
         }
 
-<<<<<<< HEAD
+        static final StatusCheck STATUS_CHECK_INSTANCE = new StatusCheck();
+
+        @Override public Integer exitStatus(FilePath workspace, Launcher launcher, TaskListener listener) throws IOException, InterruptedException {
+            FilePath status = getResultFile(workspace);
+            return status.act(STATUS_CHECK_INSTANCE);
+        }
+
         /**
          * Transcode process output to UTF-8 if necessary.
          * @param data output presumed to be in local encoding
@@ -250,19 +246,6 @@
                 } else { // decode output in specified charset and reëncode in UTF-8
                     return StandardCharsets.UTF_8.encode(cs.decode(ByteBuffer.wrap(data)));
                 }
-=======
-        static final StatusCheck STATUS_CHECK_INSTANCE = new StatusCheck();
-
-        @Override public Integer exitStatus(FilePath workspace, Launcher launcher, TaskListener listener) throws IOException, InterruptedException {
-            FilePath status = getResultFile(workspace);
-            return status.act(STATUS_CHECK_INSTANCE);
-        }
-
-        @Override public byte[] getOutput(FilePath workspace, Launcher launcher) throws IOException, InterruptedException {
-            // TODO could perhaps be more efficient for large files to send a MasterToSlaveFileCallable<byte[]>
-            try (InputStream is = getOutputFile(workspace).read()) {
-                return IOUtils.toByteArray(is);
->>>>>>> 21f570e9
             }
         }
 
