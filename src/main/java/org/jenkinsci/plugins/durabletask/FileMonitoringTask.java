--- conflicted
+++ resolved
@@ -242,7 +242,9 @@
                     if (transcoded == null) {
                         return buf;
                     } else {
-                        return transcoded.array();
+                        byte[] buf2 = new byte[transcoded.remaining()];
+                        transcoded.get(buf2);
+                        return buf2;
                     }
                 }
             });
@@ -277,25 +279,6 @@
             }
         }
 
-<<<<<<< HEAD
-=======
-        @Override public byte[] getOutput(FilePath workspace, Launcher launcher) throws IOException, InterruptedException {
-            return getOutputFile(workspace).act(new MasterToSlaveFileCallable<byte[]>() {
-                @Override public byte[] invoke(File f, VirtualChannel channel) throws IOException, InterruptedException {
-                    byte[] buf = FileUtils.readFileToByteArray(f);
-                    ByteBuffer transcoded = maybeTranscode(buf, charset);
-                    if (transcoded == null) {
-                        return buf;
-                    } else {
-                        byte[] buf2 = new byte[transcoded.remaining()];
-                        transcoded.get(buf2);
-                        return buf2;
-                    }
-                }
-            });
-        }
-
->>>>>>> cc53b183
         @Override public final void stop(FilePath workspace, Launcher launcher) throws IOException, InterruptedException {
             launcher.kill(Collections.singletonMap(COOKIE, cookieFor(workspace)));
             // TODO after 10s, if the control dir still exists, write a flag file and have the Watcher shut down (interrupting any ongoing handler.output call if possible)
