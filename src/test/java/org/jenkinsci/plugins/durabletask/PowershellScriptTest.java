--- conflicted
+++ resolved
@@ -98,58 +98,31 @@
 
     @Test public void explicitExit() throws Exception {
         Controller c = new PowershellScript("Write-Output \"Hello, World!\"; exit 1;").launch(new EnvVars(), ws, launcher, listener);
-<<<<<<< HEAD
-        while (c.exitStatus(ws, launcher) == null) {
+        while (c.exitStatus(ws, launcher, listener) == null) {
             Thread.sleep(100);
         }
         ByteArrayOutputStream baos = new ByteArrayOutputStream();
         c.writeLog(ws, baos);
         assertEquals(Integer.valueOf(1), c.exitStatus(ws, launcher));
         assertThat(baos.toString(), containsString("Hello, World!"));
-=======
-        ByteArrayOutputStream baos = new ByteArrayOutputStream();
-        TeeOutputStream tos = new TeeOutputStream(baos, System.err);
-        while (c.exitStatus(ws, launcher, listener) == null) {
-            c.writeLog(ws, tos);
-            Thread.sleep(100);
-        }
-        c.writeLog(ws, tos);
-        assertEquals(Integer.valueOf(1), c.exitStatus(ws, launcher, listener));
-        String log = baos.toString();
-        assertTrue(log, log.contains("Hello, World!"));
->>>>>>> 7c12b3a7
         c.cleanup(ws);
     }
     
     @Test public void implicitExit() throws Exception {
         Controller c = new PowershellScript("Write-Output \"Success!\";").launch(new EnvVars(), ws, launcher, listener);
-<<<<<<< HEAD
-        while (c.exitStatus(ws, launcher) == null) {
+        while (c.exitStatus(ws, launcher, listener) == null) {
             Thread.sleep(100);
         }
         ByteArrayOutputStream baos = new ByteArrayOutputStream();
         c.writeLog(ws, baos);
         assertEquals(Integer.valueOf(0), c.exitStatus(ws, launcher));
         assertThat(baos.toString(), containsString("Success!"));
-=======
-        ByteArrayOutputStream baos = new ByteArrayOutputStream();
-        TeeOutputStream tos = new TeeOutputStream(baos, System.err);
-        while (c.exitStatus(ws, launcher, listener) == null) {
-            c.writeLog(ws, tos);
-            Thread.sleep(100);
-        }
-        c.writeLog(ws, tos);
-        assertEquals(Integer.valueOf(0), c.exitStatus(ws, launcher, listener));
-        String log = baos.toString();
-        assertTrue(log, log.contains("Success!"));
->>>>>>> 7c12b3a7
         c.cleanup(ws);
     }
     
     @Test public void implicitError() throws Exception {
         Controller c = new PowershellScript("MyBogus-Cmdlet").launch(new EnvVars(), ws, launcher, listener);
-<<<<<<< HEAD
-        while (c.exitStatus(ws, launcher) == null) {
+        while (c.exitStatus(ws, launcher, listener) == null) {
             Thread.sleep(100);
         }
         ByteArrayOutputStream baos = new ByteArrayOutputStream();
@@ -161,20 +134,10 @@
     
     @Test public void implicitErrorNegativeTest() throws Exception {
         Controller c = new PowershellScript("$ErrorActionPreference = 'SilentlyContinue'; MyBogus-Cmdlet").launch(new EnvVars(), ws, launcher, listener);
-        while (c.exitStatus(ws, launcher) == null) {
+        while (c.exitStatus(ws, launcher, listener) == null) {
             Thread.sleep(100);
         }
         assertTrue(c.exitStatus(ws, launcher).intValue() == 0);
-=======
-        ByteArrayOutputStream baos = new ByteArrayOutputStream();
-        TeeOutputStream tos = new TeeOutputStream(baos, System.err);
-        while (c.exitStatus(ws, launcher, listener) == null) {
-            c.writeLog(ws, tos);
-            Thread.sleep(100);
-        }
-        c.writeLog(ws, tos);
-        assertTrue(c.exitStatus(ws, launcher, listener).intValue() != 0);
->>>>>>> 7c12b3a7
         c.cleanup(ws);
     }
     
@@ -200,7 +163,6 @@
         while (c.exitStatus(ws, launcher, listener) == null) {
             Thread.sleep(100);
         }
-<<<<<<< HEAD
         assertEquals(0, c.exitStatus(ws, launcher).intValue());
         assertEquals("VERBOSE: Hello, World!\r\n", new String(c.getOutput(ws, launcher)));
         c.cleanup(ws);
@@ -209,16 +171,10 @@
     @Test public void spacesInWorkspace() throws Exception {
         final FilePath newWs = new FilePath(ws, "subdirectory with spaces");
         Controller c = new PowershellScript("Write-Host 'Running in a workspace with spaces in the path'").launch(new EnvVars(), newWs, launcher, listener);
-        while (c.exitStatus(newWs, launcher) == null) {
+        while (c.exitStatus(newWs, launcher, listener) == null) {
             Thread.sleep(100);
         }
         assertEquals(0, c.exitStatus(newWs, launcher).intValue());
-=======
-        ByteArrayOutputStream baos = new ByteArrayOutputStream();
-        c.writeLog(ws, baos);
-        assertEquals(0, c.exitStatus(ws, launcher, listener).intValue());
-        assertThat(baos.toString(), containsString("Hello, World!"));
->>>>>>> 7c12b3a7
         c.cleanup(ws);
     }
 
@@ -236,23 +192,12 @@
     
     @Test public void unicodeChars() throws Exception {
         Controller c = new PowershellScript("Write-Output \"Helló, Wõrld ®\";").launch(new EnvVars(), ws, launcher, listener);
-<<<<<<< HEAD
-        while (c.exitStatus(ws, launcher) == null) {
-            Thread.sleep(100);
-        }
-       ByteArrayOutputStream baos = new ByteArrayOutputStream();
+        while (c.exitStatus(ws, launcher, listener) == null) {
+            Thread.sleep(100);
+        }
+        ByteArrayOutputStream baos = new ByteArrayOutputStream();
         c.writeLog(ws, baos);
         assertEquals(Integer.valueOf(0), c.exitStatus(ws, launcher));
-=======
-        ByteArrayOutputStream baos = new ByteArrayOutputStream();
-        TeeOutputStream tos = new TeeOutputStream(baos, System.err);
-        while (c.exitStatus(ws, launcher, listener) == null) {
-            c.writeLog(ws, tos);
-            Thread.sleep(100);
-        }
-        c.writeLog(ws, tos);
-        assertEquals(Integer.valueOf(0), c.exitStatus(ws, launcher, listener));
->>>>>>> 7c12b3a7
         String log = baos.toString("UTF-8");
         assertTrue(log, log.contains("Helló, Wõrld ®"));
         c.cleanup(ws);
