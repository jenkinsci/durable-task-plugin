/*
 * The MIT License
 *
 * Copyright 2015 CloudBees, Inc.
 *
 * Permission is hereby granted, free of charge, to any person obtaining a copy
 * of this software and associated documentation files (the "Software"), to deal
 * in the Software without restriction, including without limitation the rights
 * to use, copy, modify, merge, publish, distribute, sublicense, and/or sell
 * copies of the Software, and to permit persons to whom the Software is
 * furnished to do so, subject to the following conditions:
 *
 * The above copyright notice and this permission notice shall be included in
 * all copies or substantial portions of the Software.
 *
 * THE SOFTWARE IS PROVIDED "AS IS", WITHOUT WARRANTY OF ANY KIND, EXPRESS OR
 * IMPLIED, INCLUDING BUT NOT LIMITED TO THE WARRANTIES OF MERCHANTABILITY,
 * FITNESS FOR A PARTICULAR PURPOSE AND NONINFRINGEMENT. IN NO EVENT SHALL THE
 * AUTHORS OR COPYRIGHT HOLDERS BE LIABLE FOR ANY CLAIM, DAMAGES OR OTHER
 * LIABILITY, WHETHER IN AN ACTION OF CONTRACT, TORT OR OTHERWISE, ARISING FROM,
 * OUT OF OR IN CONNECTION WITH THE SOFTWARE OR THE USE OR OTHER DEALINGS IN
 * THE SOFTWARE.
 */

package org.jenkinsci.plugins.durabletask;

import com.cloudbees.plugins.credentials.Credentials;
import com.cloudbees.plugins.credentials.CredentialsScope;
import com.cloudbees.plugins.credentials.SystemCredentialsProvider;
import com.cloudbees.plugins.credentials.domains.Domain;
import com.cloudbees.plugins.credentials.impl.UsernamePasswordCredentialsImpl;
import hudson.EnvVars;
import hudson.ExtensionList;
import hudson.FilePath;
import hudson.Launcher;
import hudson.Platform;
import hudson.Proc;
import hudson.model.Slave;
import hudson.plugins.sshslaves.SSHLauncher;
import hudson.remoting.VirtualChannel;
import hudson.slaves.DumbSlave;
import hudson.slaves.OfflineCause;
import hudson.tasks.Shell;
import hudson.util.StreamTaskListener;
import hudson.util.VersionNumber;
import java.io.ByteArrayOutputStream;
import java.io.File;
import java.io.IOException;
import java.io.InputStream;
import java.nio.charset.Charset;
import java.nio.charset.StandardCharsets;
import java.util.Collections;
import java.util.EnumSet;
import java.util.concurrent.BlockingQueue;
import java.util.concurrent.LinkedBlockingQueue;
import java.util.concurrent.atomic.AtomicReference;
import java.util.logging.Level;
import java.util.regex.Matcher;
import java.util.regex.Pattern;

import org.apache.commons.io.IOUtils;
import org.apache.commons.io.output.TeeOutputStream;
import static org.hamcrest.Matchers.*;

import org.jenkinsci.test.acceptance.docker.Docker;
import org.jenkinsci.test.acceptance.docker.DockerContainer;
import org.jenkinsci.test.acceptance.docker.DockerRule;
import org.jenkinsci.test.acceptance.docker.fixtures.JavaContainer;
import static org.junit.Assert.*;
import static org.junit.Assume.*;

import org.junit.After;
import org.junit.Before;
import org.junit.BeforeClass;
import org.junit.Rule;
import  org.junit.Test;
import org.junit.runner.RunWith;
import org.junit.runners.Parameterized;
import org.junit.runners.Parameterized.Parameters;
import org.jvnet.hudson.test.Issue;
import org.jvnet.hudson.test.JenkinsRule;
import org.jvnet.hudson.test.LoggerRule;
import org.jvnet.hudson.test.SimpleCommandLauncher;

enum TestPlatform {
    NATIVE, SIMPLE, ALPINE, CENTOS, UBUNTU, SLIM
}

@RunWith(Parameterized.class)
public class BourneShellScriptTest {
    @Parameters(name = "{index}: {0}")
    public static Iterable<? extends Object> data() {
        return EnumSet.allOf(TestPlatform.class);
    }

    @Rule public JenkinsRule j = new JenkinsRule();
    @Rule public DockerRule<JavaContainer> dockerUbuntu = new DockerRule<>(JavaContainer.class);
    @Rule public DockerRule<CentOSFixture> dockerCentOS = new DockerRule<>(CentOSFixture.class);
    @Rule public DockerRule<AlpineFixture> dockerAlpine = new DockerRule<>(AlpineFixture.class);
    @Rule public DockerRule<SlimFixture> dockerSlim = new DockerRule<>(SlimFixture.class);

    @BeforeClass public static void unix() throws Exception {
        assumeTrue("This test is only for Unix", File.pathSeparatorChar==':');
    }

    static void assumeDocker() throws Exception {
        assumeTrue("Docker is available", new Docker().isAvailable());
        ByteArrayOutputStream baos = new ByteArrayOutputStream();
        assumeThat("`docker version` could be run", new Launcher.LocalLauncher(StreamTaskListener.fromStderr()).launch().cmds("docker", "version", "--format", "{{.Client.Version}}").stdout(new TeeOutputStream(baos, System.err)).stderr(System.err).join(), is(0));
        assumeThat("Docker must be at least 1.13.0 for this test (uses --init)", new VersionNumber(baos.toString().trim()), greaterThanOrEqualTo(new VersionNumber("1.13.0")));
    }

    @Rule public LoggerRule logging = new LoggerRule().recordPackage(BourneShellScript.class, Level.FINE);

    private TestPlatform platform;
    private StreamTaskListener listener;
    private Slave s;
    private FilePath ws;
    private Launcher launcher;
    private static int counter = 0; // used to prevent docker container name-smashing
    private boolean testExecuted;

    public BourneShellScriptTest(TestPlatform platform) throws Exception {
        this.platform = platform;
        this.listener = StreamTaskListener.fromStdout();
    }

    @Before public void prepareAgentForPlatform() throws Exception {
        testExecuted = false;
        switch (platform) {
            case NATIVE:
                testExecuted = true;
                s = j.createOnlineSlave();
                break;
            case SLIM:
            case ALPINE:
            case CENTOS:
            case UBUNTU:
            case SIMPLE:
                assumeDocker();
                testExecuted = true;
                s = prepareAgentDocker();
                j.jenkins.addNode(s);
                j.waitOnline(s);
                break;
            default:
                fail("Unknown enum value: " + platform);
                break;
        }
        ws = s.getWorkspaceRoot().child("ws");
        launcher = s.createLauncher(listener);
    }

    private Slave prepareAgentDocker() throws Exception {
        switch(platform) {
            case SLIM:
            case ALPINE:
            case CENTOS:
            case UBUNTU:
                return prepareDockerPlatforms();
            case SIMPLE:
                return prepareAgentCommandLauncher();
            default:
                fail("Unknown test platform: " + platform);
                return null;
        }
    }

    private Slave prepareDockerPlatforms() throws Exception {
        DockerContainer container = null;
        String customJavaPath = null;
        switch (platform) {
            case SLIM:
                container = dockerSlim.get();
                customJavaPath = SlimFixture.SLIM_JAVA_LOCATION;
                break;
            case ALPINE:
                container = dockerAlpine.get();
                break;
            case CENTOS:
                container = dockerCentOS.get();
                break;
            case UBUNTU:
                container = dockerUbuntu.get();
                break;
            default:
                fail("Unknown enum value: " + platform);
                break;
        }
        return new DumbSlave("docker",
                "/home/test",
                new SSHLauncher(container.ipBound(22), container.port(22), "test", "test", "", "", customJavaPath, null, null));
    }

    private Slave prepareAgentCommandLauncher() throws Exception{
        // counter used to prevent name smashing when a docker container from the previous test is
        // still shutting down but the new test container is being spun up. Seems more ideal than adding a wait.
        String name = "docker";
        String agent = "agent-" + counter++;
        String remoteFs = "/home/jenkins/" + agent;
        String dockerRunSimple = String.format("docker run -i --rm --name %s jenkinsci/slave:3.7-1 java -jar /usr/share/jenkins/slave.jar", agent);
        return new DumbSlave(name, remoteFs, new SimpleCommandLauncher(dockerRunSimple));
    }

    @After public void agentCleanup() throws IOException, InterruptedException {
        if (testExecuted) {
            s.toComputer().disconnect(new OfflineCause.UserCause(null, null));
            j.jenkins.removeNode(s);
        }
    }

    @Test public void smokeTest() throws Exception {
        int sleepSeconds = -1;
        switch (platform) {
            case NATIVE:
                sleepSeconds = 0;
                break;
            case CENTOS:
            case UBUNTU:
            case SIMPLE:
                sleepSeconds = 10;
                break;
            case ALPINE:
            case SLIM:
                sleepSeconds = 45;
                break;
            default:
                fail("Unknown enum value: " + platform);
                break;
        }

        String script = String.format("echo hello world; sleep %s", sleepSeconds);
        Controller c = new BourneShellScript(script).launch(new EnvVars(), ws, launcher, listener);
        awaitCompletion(c);
        ByteArrayOutputStream baos = new ByteArrayOutputStream();
        c.writeLog(ws,baos);
        assertEquals(0, c.exitStatus(ws, launcher, listener).intValue());
        assertTrue(baos.toString().contains("hello world"));
        c.cleanup(ws);
        assertThat(getZombies(), isEmptyString());
    }

    @Test public void stop() throws Exception {
        // Have observed both SIGTERM and SIGCHLD, perhaps depending on which process (the written sh, or sleep) gets the signal first.
        // TODO without the `trap … EXIT` the other handlers do not seem to get run, and we get exit code 143 (~ uncaught SIGTERM). Why?
        // Also on jenkins.ci neither signal trap is encountered, only EXIT.
        Controller c = new BourneShellScript("trap 'echo got SIGCHLD' CHLD; trap 'echo got SIGTERM' TERM; trap 'echo exiting; exit 99' EXIT; sleep 999").launch(new EnvVars(), ws, launcher, listener);
        Thread.sleep(1000);
        c.stop(ws, launcher);
        awaitCompletion(c);
        ByteArrayOutputStream baos = new ByteArrayOutputStream();
        c.writeLog(ws, baos);
        String log = baos.toString();
        System.out.println(log);
        assertEquals(99, c.exitStatus(ws, launcher, listener).intValue());
        assertTrue(log.contains("sleep 999"));
        assertTrue(log.contains("got SIG"));
        c.cleanup(ws);
        assertThat(getZombies(), isEmptyString());
    }

    @Test public void reboot() throws Exception {
        int orig = BourneShellScript.HEARTBEAT_CHECK_INTERVAL;
        BourneShellScript.HEARTBEAT_CHECK_INTERVAL = 15;
        try {
            FileMonitoringTask.FileMonitoringController c = (FileMonitoringTask.FileMonitoringController) new BourneShellScript("sleep 999").launch(new EnvVars("killemall", "true"), ws, launcher, listener);
            Thread.sleep(1000);
            launcher.kill(Collections.singletonMap("killemall", "true"));
            // waiting for launcher to write a termination result before attempting to delete it
            awaitCompletion(c);
            c.getResultFile(ws).delete();
            awaitCompletion(c);
            ByteArrayOutputStream baos = new ByteArrayOutputStream();
            c.writeLog(ws, baos);
            String log = baos.toString();
            System.out.println(log);
            assertEquals(Integer.valueOf(-1), c.exitStatus(ws, launcher, listener));
            assertTrue(log.contains("sleep 999"));
            c.cleanup(ws);
        } finally {
            BourneShellScript.HEARTBEAT_CHECK_INTERVAL = orig;
        }
        assertThat(getZombies(), isEmptyString());
    }

    @Test public void justSlow() throws Exception {
        Controller c = new BourneShellScript("sleep 60").launch(new EnvVars(), ws, launcher, listener);
        awaitCompletion(c);
        c.writeLog(ws, System.out);
        assertEquals(0, c.exitStatus(ws, launcher, listener).intValue());
        c.cleanup(ws);
        assertThat(getZombies(), isEmptyString());
    }

    @Issue("JENKINS-27152")
    @Test public void cleanWorkspace() throws Exception {
        Controller c = new BourneShellScript("touch stuff && echo ---`ls -1a`---").launch(new EnvVars(), ws, launcher, listener);
        awaitCompletion(c);
        ByteArrayOutputStream baos = new ByteArrayOutputStream();
        c.writeLog(ws, baos);
        assertEquals(0, c.exitStatus(ws, launcher, listener).intValue());
        assertThat(baos.toString(), containsString("---. .. stuff---"));
        c.cleanup(ws);
    }

    @Issue("JENKINS-26133")
    @Test public void output() throws Exception {
        DurableTask task = new BourneShellScript("echo 42");
        task.captureOutput();
        Controller c = task.launch(new EnvVars(), ws, launcher, listener);
        awaitCompletion(c);
        ByteArrayOutputStream baos = new ByteArrayOutputStream();
        c.writeLog(ws, baos);
        assertEquals(0, c.exitStatus(ws, launcher, listener).intValue());
        assertThat(baos.toString(), containsString("+ echo 42"));
        assertEquals("42\n", new String(c.getOutput(ws, launcher)));
        c.cleanup(ws);
    }

    @Issue("JENKINS-38381")
    @Test public void watch() throws Exception {
        DurableTask task = new BourneShellScript("set +x; for x in 1 2 3 4 5; do echo $x; sleep 1; done");
        Controller c = task.launch(new EnvVars(), ws, launcher, listener);
        BlockingQueue<Integer> status = new LinkedBlockingQueue<>();
        BlockingQueue<String> output = new LinkedBlockingQueue<>();
        BlockingQueue<String> lines = new LinkedBlockingQueue<>();
        c.watch(ws, new MockHandler(s.getChannel(), status, output, lines), listener);
        assertEquals("+ set +x", lines.take());
        assertEquals(0, status.take().intValue());
        assertEquals("<no output>", output.take());
        assertEquals("[1, 2, 3, 4, 5]", lines.toString());
        task = new BourneShellScript("echo result");
        task.captureOutput();
        c = task.launch(new EnvVars(), ws, launcher, listener);
        status = new LinkedBlockingQueue<>();
        output = new LinkedBlockingQueue<>();
        lines = new LinkedBlockingQueue<>();
        c.watch(ws, new MockHandler(s.getChannel(), status, output, lines), listener);
        assertEquals(0, status.take().intValue());
        assertEquals("result\n", output.take());
        assertEquals("[+ echo result]", lines.toString());
        c.cleanup(ws);
        assertThat(getZombies(), isEmptyString());
    }
    static class MockHandler extends Handler {
        final BlockingQueue<Integer> status;
        final BlockingQueue<String> output;
        final BlockingQueue<String> lines;
        @SuppressWarnings("unchecked")
        MockHandler(VirtualChannel channel, BlockingQueue<Integer> status, BlockingQueue<String> output, BlockingQueue<String> lines) {
            this.status = channel.export(BlockingQueue.class, status);
            this.output = channel.export(BlockingQueue.class, output);
            this.lines = channel.export(BlockingQueue.class, lines);
        }
        @Override public void output(InputStream stream) throws Exception {
            lines.addAll(IOUtils.readLines(stream, StandardCharsets.UTF_8));
        }
        @Override public void exited(int code, byte[] data) throws Exception {
            status.add(code);
            output.add(data != null ? new String(data, StandardCharsets.UTF_8) : "<no output>");
        }
    }

    @Issue("JENKINS-40734")
    @Test public void envWithShellChar() throws Exception {
        Controller c = new BourneShellScript("echo \"value=$MYNEWVAR\"").launch(new EnvVars("MYNEWVAR", "foo$$bar"), ws, launcher, listener);
        awaitCompletion(c);
        ByteArrayOutputStream baos = new ByteArrayOutputStream();
        c.writeLog(ws,baos);
        assertEquals(0, c.exitStatus(ws, launcher, listener).intValue());
        assertThat(baos.toString(), containsString("value=foo$$bar"));
        c.cleanup(ws);
    }

    @Test public void shebang() throws Exception {
        ExtensionList.lookupSingleton(Shell.DescriptorImpl.class).setShell("/bin/false"); // Should be overridden
        Controller c = new BourneShellScript("#!/bin/cat\nHello, world!").launch(new EnvVars(), ws, launcher, listener);
        awaitCompletion(c);
        ByteArrayOutputStream baos = new ByteArrayOutputStream();
        c.writeLog(ws, new TeeOutputStream(baos, System.out));
        assertEquals(0, c.exitStatus(ws, launcher, listener).intValue());
        assertThat(baos.toString(), containsString("Hello, world!"));
        c.cleanup(ws);
    }

    @Issue("JENKINS-50902")
    @Test public void configuredInterpreter() throws Exception {
        ExtensionList.lookupSingleton(Shell.DescriptorImpl.class).setShell("/bin/bash");
        String script = "if [ ! -z \"$BASH_VERSION\" ]; then echo 'this is bash'; else echo 'this is not'; fi";
        Controller c = new BourneShellScript(script).launch(new EnvVars(), ws, launcher, listener);
        awaitCompletion(c);
        ByteArrayOutputStream baos = new ByteArrayOutputStream();
        c.writeLog(ws, new TeeOutputStream(baos, System.out));
        assertEquals(0, c.exitStatus(ws, launcher, listener).intValue());
        assertThat(baos.toString(), containsString("this is bash"));
        c.cleanup(ws);

        // Find it in the PATH
        ExtensionList.lookupSingleton(Shell.DescriptorImpl.class).setShell("bash");
        c = new BourneShellScript(script).launch(new EnvVars(), ws, launcher, listener);
        awaitCompletion(c);
        baos = new ByteArrayOutputStream();
        c.writeLog(ws, new TeeOutputStream(baos, System.out));
        assertEquals(0, c.exitStatus(ws, launcher, listener).intValue());
        assertThat(baos.toString(), containsString("this is bash"));
        c.cleanup(ws);

        ExtensionList.lookupSingleton(Shell.DescriptorImpl.class).setShell("no_such_shell");
        c = new BourneShellScript(script).launch(new EnvVars(), ws, launcher, listener);
        awaitCompletion(c);
        baos = new ByteArrayOutputStream();
        c.writeLog(ws, new TeeOutputStream(baos, System.out));
        assertNotEquals(0, c.exitStatus(ws, launcher, listener).intValue());
        assertThat(baos.toString(), containsString("no_such_shell"));
        c.cleanup(ws);
    }

    /**
     * Checks if the golang binary outputs to stdout under normal shell execution.
     * The binary must NOT output to stdout or else it will crash when Jenkins is terminated
     * unexpectedly.
     */
    @Test public void stdout() throws Exception {
        ByteArrayOutputStream baos = new ByteArrayOutputStream();
        TeeOutputStream teeOut = new TeeOutputStream(baos, System.out);
        StreamTaskListener stdoutListener = new StreamTaskListener(teeOut, Charset.defaultCharset());
        String script = String.format("echo hello world");
        Controller c = new BourneShellScript(script).launch(new EnvVars(), ws, launcher, stdoutListener);
        awaitCompletion(c);
        assertThat(baos.toString(), isEmptyString());
        c.cleanup(ws);
    }

    @Issue("JENKINS-58290")
    @Test public void backgroundLaunch() throws IOException, InterruptedException {
        int sleepSeconds = -1;
        switch (platform) {
            case NATIVE:
            case CENTOS:
            case UBUNTU:
            case SIMPLE:
                sleepSeconds = 10;
                break;
            case ALPINE:
            case SLIM:
                sleepSeconds = 45;
                break;
            default:
                fail("Unknown enum value: " + platform);
                break;
        }
<<<<<<< HEAD
=======
    }

    @Test public void runOnUbuntuDocker() throws Exception {
        JavaContainer container = dockerUbuntu.get();
        runOnDocker(createDockerSlave(container, null));
    }

    @Test public void runOnCentOSDocker() throws Exception {
        CentOSFixture container = dockerCentOS.get();
        runOnDocker(createDockerSlave(container, null));
    }

    @Issue("JENKINS-52847")
    @Test public void runOnAlpineDocker() throws Exception {
        AlpineFixture container = dockerAlpine.get();
        runOnDocker(createDockerSlave(container, null), 45);
    }

    @Issue("JENKINS-52881")
    @Test public void runOnSlimDocker() throws Exception {
        SlimFixture container = dockerSlim.get();
        runOnDocker(createDockerSlave(container, SlimFixture.SLIM_JAVA_LOCATION), 45);
    }

    private DumbSlave createDockerSlave(DockerContainer container, String javaPath) throws hudson.model.Descriptor.FormException, IOException {
        SystemCredentialsProvider.getInstance().setDomainCredentialsMap(Collections.singletonMap(Domain.global(), Collections.<Credentials>singletonList(new UsernamePasswordCredentialsImpl(CredentialsScope.GLOBAL, "test", null, "test", "test"))));
        SSHLauncher sshLauncher = new SSHLauncher(container.ipBound(22), container.port(22), "test");
        sshLauncher.setJavaPath(javaPath);
        return new DumbSlave("docker", "/home/test", sshLauncher);
    }

    private void runOnDocker(DumbSlave s) throws Exception {
        runOnDocker(s, 10);
    }

    private void runOnDocker(DumbSlave s, int sleepSeconds) throws Exception {
        assumeDocker();
        j.jenkins.addNode(s);
        j.waitOnline(s);
        FilePath dockerWS = s.getWorkspaceRoot();
        Launcher dockerLauncher = s.createLauncher(listener);
>>>>>>> de2447bb
        final AtomicReference<Proc> proc = new AtomicReference<>();
        Launcher decorated = new Launcher.DecoratedLauncher(launcher) {
            @Override public Proc launch(Launcher.ProcStarter starter) throws IOException {
                Proc delegate = super.launch(starter);
                assertTrue(proc.compareAndSet(null, delegate));
                return delegate;
            }
        };
        String script = String.format("echo hello world; sleep 5; echo long since started; sleep %s", sleepSeconds - 5);
        ByteArrayOutputStream baos;
        Controller c = new BourneShellScript(script).launch(new EnvVars(), ws, decorated, listener);
        baos = new ByteArrayOutputStream();
        while (c.exitStatus(ws, launcher, listener) == null) {
            c.writeLog(ws, baos);
            if (baos.toString().contains("long since started")) {
                assertNotNull(proc.get());
                assertFalse("JENKINS-58290: wrapper process still running:\n" + baos, proc.get().isAlive());
            }
            Thread.sleep(100);
        }
        System.out.println("output: " + baos);
        assertEquals(0, c.exitStatus(ws, launcher, listener).intValue());
        assertTrue(baos.toString().contains("hello world"));
        c.cleanup(ws);
        assertThat(getZombies(), isEmptyString());
    }

    /**
     * Returns the first zombie process it finds. This method can only be used on tests that launch a script that executes
     * a `sleep` call and where the end of the `sleep` function also indicates the end of the script.
     * Additionally, this function cannot be run on the NATIVE platform as the testing conditions are too generic and may be
     * triggered by some other, unrelated, process.
     *
     * @return String `ps` line output of the zombie process found. Empty string otherwise.
     * @throws InterruptedException
     * @throws IOException
     */
    private String getZombies() throws InterruptedException, IOException {
        switch(platform) {
            // debian slim image does not contain PS
            case SLIM:
            // (See JENKINS-58656) Running in a container with no init process is guaranteed to leave a zombie. Just let this test pass.
            case SIMPLE:
            // Run only on docker platforms as NATIVE `ps` output cannot guarantee it will detect processes correctly. Just let this test pass.
            case NATIVE:
                return "";
        }

        String psFormat = setPsFormat();
        String psString = null;
        do {
            Thread.sleep(1000);
            psString = psOut(psFormat);
        } while (psString.contains(" sleep "));

        // Give some time to see if binary becomes a zombie
        Thread.sleep(1000);
        Pattern zombiePattern = Pattern.compile(".+ Z .+");
        psString = psOut(psFormat);
        Matcher zombieMatcher = zombiePattern.matcher(psString);
        if (zombieMatcher.find()) {
            return zombieMatcher.group();
        } else {
            return "";
        }
    }

    /**
     * Outputs the result of a `ps` shell call to a string. Useful for debugging.
     *
     * @param psFormat String of the column format in which to display the `ps` result
     * @return String of the `ps` shell call
     * @throws InterruptedException
     * @throws IOException
     */
    private String psOut(String psFormat) throws InterruptedException, IOException {
        if (psFormat == null) {
            psFormat = setPsFormat();
        }
        ByteArrayOutputStream baos = new ByteArrayOutputStream();
        assertEquals(0, launcher.launch().cmds("ps", "-e", "-o", psFormat).stdout(new TeeOutputStream(baos, System.out)).join());
        return baos.toString();
    }

    /**
     * Convenience method that will set the `ps -o` column format to a consistent output across *NIX flavors.
     * The column format is process PID, parent PID, process status, and launch command of the process.
     *
     * @return String of the `ps -o` column format
     */
    private String setPsFormat() {
        String cmdCol = null;
        switch (platform) {
            case NATIVE:
                cmdCol = Platform.isDarwin() ? "comm" : "cmd";
                break;
            case ALPINE:
                cmdCol = "args";
                break;
            default:
                cmdCol = "cmd";
        }
        return "pid,ppid,stat," + cmdCol;
    }

    private void awaitCompletion(Controller c) throws IOException, InterruptedException {
        while (c.exitStatus(ws, launcher, listener) == null) {
            Thread.sleep(100);
        }
    }
}<|MERGE_RESOLUTION|>--- conflicted
+++ resolved
@@ -187,9 +187,10 @@
                 fail("Unknown enum value: " + platform);
                 break;
         }
-        return new DumbSlave("docker",
-                "/home/test",
-                new SSHLauncher(container.ipBound(22), container.port(22), "test", "test", "", "", customJavaPath, null, null));
+        SystemCredentialsProvider.getInstance().setDomainCredentialsMap(Collections.singletonMap(Domain.global(), Collections.<Credentials>singletonList(new UsernamePasswordCredentialsImpl(CredentialsScope.GLOBAL, "test", null, "test", "test"))));
+        SSHLauncher sshLauncher = new SSHLauncher(container.ipBound(22), container.port(22), "test");
+        sshLauncher.setJavaPath(customJavaPath);
+        return new DumbSlave("docker", "/home/test", sshLauncher);
     }
 
     private Slave prepareAgentCommandLauncher() throws Exception{
@@ -449,50 +450,6 @@
                 fail("Unknown enum value: " + platform);
                 break;
         }
-<<<<<<< HEAD
-=======
-    }
-
-    @Test public void runOnUbuntuDocker() throws Exception {
-        JavaContainer container = dockerUbuntu.get();
-        runOnDocker(createDockerSlave(container, null));
-    }
-
-    @Test public void runOnCentOSDocker() throws Exception {
-        CentOSFixture container = dockerCentOS.get();
-        runOnDocker(createDockerSlave(container, null));
-    }
-
-    @Issue("JENKINS-52847")
-    @Test public void runOnAlpineDocker() throws Exception {
-        AlpineFixture container = dockerAlpine.get();
-        runOnDocker(createDockerSlave(container, null), 45);
-    }
-
-    @Issue("JENKINS-52881")
-    @Test public void runOnSlimDocker() throws Exception {
-        SlimFixture container = dockerSlim.get();
-        runOnDocker(createDockerSlave(container, SlimFixture.SLIM_JAVA_LOCATION), 45);
-    }
-
-    private DumbSlave createDockerSlave(DockerContainer container, String javaPath) throws hudson.model.Descriptor.FormException, IOException {
-        SystemCredentialsProvider.getInstance().setDomainCredentialsMap(Collections.singletonMap(Domain.global(), Collections.<Credentials>singletonList(new UsernamePasswordCredentialsImpl(CredentialsScope.GLOBAL, "test", null, "test", "test"))));
-        SSHLauncher sshLauncher = new SSHLauncher(container.ipBound(22), container.port(22), "test");
-        sshLauncher.setJavaPath(javaPath);
-        return new DumbSlave("docker", "/home/test", sshLauncher);
-    }
-
-    private void runOnDocker(DumbSlave s) throws Exception {
-        runOnDocker(s, 10);
-    }
-
-    private void runOnDocker(DumbSlave s, int sleepSeconds) throws Exception {
-        assumeDocker();
-        j.jenkins.addNode(s);
-        j.waitOnline(s);
-        FilePath dockerWS = s.getWorkspaceRoot();
-        Launcher dockerLauncher = s.createLauncher(listener);
->>>>>>> de2447bb
         final AtomicReference<Proc> proc = new AtomicReference<>();
         Launcher decorated = new Launcher.DecoratedLauncher(launcher) {
             @Override public Proc launch(Launcher.ProcStarter starter) throws IOException {
