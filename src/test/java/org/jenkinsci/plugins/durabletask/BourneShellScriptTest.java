/*
 * The MIT License
 *
 * Copyright 2015 CloudBees, Inc.
 *
 * Permission is hereby granted, free of charge, to any person obtaining a copy
 * of this software and associated documentation files (the "Software"), to deal
 * in the Software without restriction, including without limitation the rights
 * to use, copy, modify, merge, publish, distribute, sublicense, and/or sell
 * copies of the Software, and to permit persons to whom the Software is
 * furnished to do so, subject to the following conditions:
 *
 * The above copyright notice and this permission notice shall be included in
 * all copies or substantial portions of the Software.
 *
 * THE SOFTWARE IS PROVIDED "AS IS", WITHOUT WARRANTY OF ANY KIND, EXPRESS OR
 * IMPLIED, INCLUDING BUT NOT LIMITED TO THE WARRANTIES OF MERCHANTABILITY,
 * FITNESS FOR A PARTICULAR PURPOSE AND NONINFRINGEMENT. IN NO EVENT SHALL THE
 * AUTHORS OR COPYRIGHT HOLDERS BE LIABLE FOR ANY CLAIM, DAMAGES OR OTHER
 * LIABILITY, WHETHER IN AN ACTION OF CONTRACT, TORT OR OTHERWISE, ARISING FROM,
 * OUT OF OR IN CONNECTION WITH THE SOFTWARE OR THE USE OR OTHER DEALINGS IN
 * THE SOFTWARE.
 */

package org.jenkinsci.plugins.durabletask;

import hudson.EnvVars;
import hudson.FilePath;
import hudson.Launcher;
<<<<<<< HEAD
import hudson.model.Slave;
import hudson.remoting.VirtualChannel;
import hudson.util.StreamTaskListener;
=======
import hudson.plugins.sshslaves.SSHLauncher;
import hudson.slaves.DumbSlave;
import hudson.slaves.OfflineCause;
import hudson.util.StreamTaskListener;
import hudson.util.VersionNumber;
>>>>>>> 4a06f3cc
import java.io.ByteArrayOutputStream;
import java.io.File;
import java.io.InputStream;
import java.util.Collections;
<<<<<<< HEAD
import java.util.concurrent.BlockingQueue;
import java.util.concurrent.LinkedBlockingQueue;
import org.apache.commons.io.IOUtils;
import static org.hamcrest.Matchers.containsString;
import org.junit.Assert;
import org.junit.Assume;
=======
import java.util.logging.Level;
import org.apache.commons.io.output.TeeOutputStream;
import static org.hamcrest.Matchers.*;
import org.jenkinsci.test.acceptance.docker.Docker;
import org.jenkinsci.test.acceptance.docker.DockerRule;
import org.jenkinsci.test.acceptance.docker.fixtures.JavaContainer;
import static org.junit.Assert.*;
import static org.junit.Assume.*;
>>>>>>> 4a06f3cc
import org.junit.Before;
import org.junit.BeforeClass;
import org.junit.Rule;
import org.junit.Test;
import org.jvnet.hudson.test.Issue;
import org.jvnet.hudson.test.JenkinsRule;
<<<<<<< HEAD
=======
import org.jvnet.hudson.test.LoggerRule;
import org.jvnet.hudson.test.SimpleCommandLauncher;
>>>>>>> 4a06f3cc

public class BourneShellScriptTest {

    @Rule public JenkinsRule j = new JenkinsRule();

<<<<<<< HEAD
    @BeforeClass public static void unix() {
        Assume.assumeTrue("This test is only for Unix", File.pathSeparatorChar==':');
=======
    @Rule public DockerRule<JavaContainer> dockerUbuntu = new DockerRule<>(JavaContainer.class);

    @Rule public DockerRule<CentOSFixture> dockerCentOS = new DockerRule<>(CentOSFixture.class);

    @BeforeClass public static void unixAndDocker() throws Exception {
        assumeTrue("This test is only for Unix", File.pathSeparatorChar==':');
        ByteArrayOutputStream baos = new ByteArrayOutputStream();
        assumeThat("`docker version` could be run", new Launcher.LocalLauncher(StreamTaskListener.fromStderr()).launch().cmds("docker", "version", "--format", "{{.Client.Version}}").stdout(new TeeOutputStream(baos, System.err)).stderr(System.err).join(), is(0));
        assumeThat("Docker must be at least 1.13.0 for this test (uses --init)", new VersionNumber(baos.toString().trim()), greaterThanOrEqualTo(new VersionNumber("1.13.0")));
>>>>>>> 4a06f3cc
    }

    @Rule public LoggerRule logging = new LoggerRule().record(BourneShellScript.class, Level.FINE);

    private StreamTaskListener listener;
    private FilePath ws;
    private Launcher launcher;

    @Before public void vars() {
        listener = StreamTaskListener.fromStdout();
        ws = j.jenkins.getRootPath().child("ws");
        launcher = j.jenkins.createLauncher(listener);
    }

    @Test
    public void smokeTest() throws Exception {
        Controller c = new BourneShellScript("echo hello world").launch(new EnvVars(), ws, launcher, listener);
        while (c.exitStatus(ws, launcher, listener) == null) {
            Thread.sleep(100);
        }
        ByteArrayOutputStream baos = new ByteArrayOutputStream();
        c.writeLog(ws,baos);
        assertEquals(0, c.exitStatus(ws, launcher, listener).intValue());
        assertTrue(baos.toString().contains("hello world"));
        c.cleanup(ws);
    }

    @Test public void stop() throws Exception {
        // Have observed both SIGTERM and SIGCHLD, perhaps depending on which process (the written sh, or sleep) gets the signal first.
        // TODO without the `trap … EXIT` the other handlers do not seem to get run, and we get exit code 143 (~ uncaught SIGTERM). Why?
        // Also on jenkins.ci neither signal trap is encountered, only EXIT.
        Controller c = new BourneShellScript("trap 'echo got SIGCHLD' CHLD; trap 'echo got SIGTERM' TERM; trap 'echo exiting; exit 99' EXIT; sleep 999").launch(new EnvVars(), ws, launcher, listener);
        Thread.sleep(1000);
        c.stop(ws, launcher);
        while (c.exitStatus(ws, launcher, listener) == null) {
            Thread.sleep(100);
        }
        ByteArrayOutputStream baos = new ByteArrayOutputStream();
        c.writeLog(ws, baos);
        String log = baos.toString();
        System.out.println(log);
        assertEquals(99, c.exitStatus(ws, launcher, listener).intValue());
        assertTrue(log.contains("sleep 999"));
        assertTrue(log.contains("got SIG"));
        c.cleanup(ws);
    }

    @Test public void reboot() throws Exception {
        FileMonitoringTask.FileMonitoringController c = (FileMonitoringTask.FileMonitoringController) new BourneShellScript("sleep 999").launch(new EnvVars("killemall", "true"), ws, launcher, listener);
        Thread.sleep(1000);
        launcher.kill(Collections.singletonMap("killemall", "true"));
        c.getResultFile(ws).delete();
        while (c.exitStatus(ws, launcher, listener) == null) {
            Thread.sleep(100);
        }
        ByteArrayOutputStream baos = new ByteArrayOutputStream();
        c.writeLog(ws, baos);
        String log = baos.toString();
        System.out.println(log);
        assertEquals(Integer.valueOf(-1), c.exitStatus(ws, launcher, listener));
        assertTrue(log.contains("sleep 999"));
        c.cleanup(ws);
    }

    @Test public void justSlow() throws Exception {
        Controller c = new BourneShellScript("sleep 60").launch(new EnvVars(), ws, launcher, listener);
        while (c.exitStatus(ws, launcher, listener) == null) {
            Thread.sleep(100);
        }
        c.writeLog(ws, System.out);
        assertEquals(0, c.exitStatus(ws, launcher, listener).intValue());
        c.cleanup(ws);
    }

    @Issue("JENKINS-27152")
    @Test public void cleanWorkspace() throws Exception {
        Controller c = new BourneShellScript("touch stuff && echo ---`ls -1a`---").launch(new EnvVars(), ws, launcher, listener);
        while (c.exitStatus(ws, launcher, listener) == null) {
            Thread.sleep(100);
        }
        ByteArrayOutputStream baos = new ByteArrayOutputStream();
        c.writeLog(ws, baos);
        assertEquals(0, c.exitStatus(ws, launcher, listener).intValue());
        assertThat(baos.toString(), containsString("---. .. stuff---"));
        c.cleanup(ws);
    }

    @Issue("JENKINS-26133")
    @Test public void output() throws Exception {
        DurableTask task = new BourneShellScript("echo 42");
        task.captureOutput();
        Controller c = task.launch(new EnvVars(), ws, launcher, listener);
        while (c.exitStatus(ws, launcher, listener) == null) {
            Thread.sleep(100);
        }
        ByteArrayOutputStream baos = new ByteArrayOutputStream();
        c.writeLog(ws, baos);
        assertEquals(0, c.exitStatus(ws, launcher, listener).intValue());
        assertThat(baos.toString(), containsString("+ echo 42"));
        assertEquals("42\n", new String(c.getOutput(ws, launcher)));
        c.cleanup(ws);
    }

<<<<<<< HEAD
    @Issue("JENKINS-38381")
    @Test public void watch() throws Exception {
        Slave s = j.createOnlineSlave();
        ws = s.getWorkspaceRoot();
        launcher = s.createLauncher(listener);
        DurableTask task = new BourneShellScript("set +x; for x in 1 2 3 4 5; do echo $x; sleep 1; done");
        Controller c = task.launch(new EnvVars(), ws, launcher, listener);
        BlockingQueue<Integer> status = new LinkedBlockingQueue<>();
        BlockingQueue<String> output = new LinkedBlockingQueue<>();
        BlockingQueue<String> lines = new LinkedBlockingQueue<>();
        c.watch(ws, new MockHandler(s.getChannel(), status, output, lines));
        assertEquals("+ set +x", lines.take());
        assertEquals(0, status.take().intValue());
        assertEquals("<no output>", output.take());
        assertEquals("[1, 2, 3, 4, 5]", lines.toString());
        task = new BourneShellScript("echo result");
        task.captureOutput();
        c = task.launch(new EnvVars(), ws, launcher, listener);
        status = new LinkedBlockingQueue<>();
        output = new LinkedBlockingQueue<>();
        lines = new LinkedBlockingQueue<>();
        c.watch(ws, new MockHandler(s.getChannel(), status, output, lines));
        assertEquals(0, status.take().intValue());
        assertEquals("result\n", output.take());
        assertEquals("[+ echo result]", lines.toString());
    }
    private static class MockHandler extends Handler {
        private final BlockingQueue<Integer> status;
        private final BlockingQueue<String> output;
        private final BlockingQueue<String> lines;
        @SuppressWarnings("unchecked")
        MockHandler(VirtualChannel channel, BlockingQueue<Integer> status, BlockingQueue<String> output, BlockingQueue<String> lines) {
            this.status = channel.export(BlockingQueue.class, status);
            this.output = channel.export(BlockingQueue.class, output);
            this.lines = channel.export(BlockingQueue.class, lines);
        }
        @Override public void output(InputStream stream) throws Exception {
            lines.addAll(IOUtils.readLines(stream));
        }
        @Override public void exited(int code, byte[] data) throws Exception {
            status.add(code);
            output.add(data != null ? new String(data) : "<no output>");
        }
=======
    @Issue("JENKINS-40734")
    @Test public void envWithShellChar() throws Exception {
        Controller c = new BourneShellScript("echo \"value=$MYNEWVAR\"").launch(new EnvVars("MYNEWVAR", "foo$$bar"), ws, launcher, listener);
        while (c.exitStatus(ws, launcher, listener) == null) {
            Thread.sleep(100);
        }
        ByteArrayOutputStream baos = new ByteArrayOutputStream();
        c.writeLog(ws,baos);
        assertEquals(0, c.exitStatus(ws, launcher, listener).intValue());
        assertThat(baos.toString(), containsString("value=foo$$bar"));
        c.cleanup(ws);
    }

    @Test public void shebang() throws Exception {
        Controller c = new BourneShellScript("#!/bin/cat\nHello, world!").launch(new EnvVars(), ws, launcher, listener);
        while (c.exitStatus(ws, launcher, listener) == null) {
            Thread.sleep(100);
        }
        ByteArrayOutputStream baos = new ByteArrayOutputStream();
        c.writeLog(ws, new TeeOutputStream(baos, System.out));
        assertEquals(0, c.exitStatus(ws, launcher, listener).intValue());
        assertThat(baos.toString(), containsString("Hello, world!"));
        c.cleanup(ws);
    }

    @Test public void runOnUbuntuDocker() throws Exception {
        JavaContainer container = dockerUbuntu.get();
        runOnDocker(new DumbSlave("docker", "/home/test", new SSHLauncher(container.ipBound(22), container.port(22), "test", "test", "", "")));
    }

    @Test public void runOnCentOSDocker() throws Exception {
        CentOSFixture container = dockerCentOS.get();
        runOnDocker(new DumbSlave("docker", "/home/test", new SSHLauncher(container.ipBound(22), container.port(22), "test", "test", "", "")));
    }

    private void runOnDocker(DumbSlave s) throws Exception {
        j.jenkins.addNode(s);
        j.waitOnline(s);
        FilePath dockerWS = s.getWorkspaceRoot();
        Launcher dockerLauncher = s.createLauncher(listener);
        Controller c = new BourneShellScript("echo hello world; sleep 10").launch(new EnvVars(), dockerWS, dockerLauncher, listener);
        while (c.exitStatus(dockerWS, dockerLauncher, listener) == null) {
            Thread.sleep(100);
        }
        ByteArrayOutputStream baos = new ByteArrayOutputStream();
        c.writeLog(dockerWS, baos);
        assertEquals(0, c.exitStatus(dockerWS, dockerLauncher, listener).intValue());
        assertTrue(baos.toString().contains("hello world"));
        c.cleanup(dockerWS);
        do {
            Thread.sleep(1000);
            baos = new ByteArrayOutputStream();
            assertEquals(0, dockerLauncher.launch().cmds("ps", "-e", "-o", "pid,stat,command").stdout(new TeeOutputStream(baos, System.out)).join());
        } while (baos.toString().contains(" sleep "));
        assertThat("no zombies running", baos.toString(), not(containsString(" Z ")));
        s.toComputer().disconnect(new OfflineCause.UserCause(null, null));
    }

    @Test public void runWithCommandLauncher() throws Exception {
        assumeTrue("Docker required for this test", new Docker().isAvailable());
        runOnDocker(new DumbSlave("docker", "/home/jenkins/agent", new SimpleCommandLauncher("docker run -i --rm --name agent jenkinsci/slave:3.7-1 java -jar /usr/share/jenkins/slave.jar")));
    }

    @Test public void runWithTiniCommandLauncher() throws Exception {
        assumeTrue("Docker required for this test", new Docker().isAvailable());
        runOnDocker(new DumbSlave("docker", "/home/jenkins/agent", new SimpleCommandLauncher("docker run -i --rm --name agent --init jenkinsci/slave:3.7-1 java -jar /usr/share/jenkins/slave.jar")));
>>>>>>> 4a06f3cc
    }

}<|MERGE_RESOLUTION|>--- conflicted
+++ resolved
@@ -27,30 +27,21 @@
 import hudson.EnvVars;
 import hudson.FilePath;
 import hudson.Launcher;
-<<<<<<< HEAD
 import hudson.model.Slave;
+import hudson.plugins.sshslaves.SSHLauncher;
 import hudson.remoting.VirtualChannel;
-import hudson.util.StreamTaskListener;
-=======
-import hudson.plugins.sshslaves.SSHLauncher;
 import hudson.slaves.DumbSlave;
 import hudson.slaves.OfflineCause;
 import hudson.util.StreamTaskListener;
 import hudson.util.VersionNumber;
->>>>>>> 4a06f3cc
 import java.io.ByteArrayOutputStream;
 import java.io.File;
 import java.io.InputStream;
 import java.util.Collections;
-<<<<<<< HEAD
 import java.util.concurrent.BlockingQueue;
 import java.util.concurrent.LinkedBlockingQueue;
+import java.util.logging.Level;
 import org.apache.commons.io.IOUtils;
-import static org.hamcrest.Matchers.containsString;
-import org.junit.Assert;
-import org.junit.Assume;
-=======
-import java.util.logging.Level;
 import org.apache.commons.io.output.TeeOutputStream;
 import static org.hamcrest.Matchers.*;
 import org.jenkinsci.test.acceptance.docker.Docker;
@@ -58,27 +49,19 @@
 import org.jenkinsci.test.acceptance.docker.fixtures.JavaContainer;
 import static org.junit.Assert.*;
 import static org.junit.Assume.*;
->>>>>>> 4a06f3cc
 import org.junit.Before;
 import org.junit.BeforeClass;
 import org.junit.Rule;
 import org.junit.Test;
 import org.jvnet.hudson.test.Issue;
 import org.jvnet.hudson.test.JenkinsRule;
-<<<<<<< HEAD
-=======
 import org.jvnet.hudson.test.LoggerRule;
 import org.jvnet.hudson.test.SimpleCommandLauncher;
->>>>>>> 4a06f3cc
 
 public class BourneShellScriptTest {
 
     @Rule public JenkinsRule j = new JenkinsRule();
 
-<<<<<<< HEAD
-    @BeforeClass public static void unix() {
-        Assume.assumeTrue("This test is only for Unix", File.pathSeparatorChar==':');
-=======
     @Rule public DockerRule<JavaContainer> dockerUbuntu = new DockerRule<>(JavaContainer.class);
 
     @Rule public DockerRule<CentOSFixture> dockerCentOS = new DockerRule<>(CentOSFixture.class);
@@ -88,7 +71,6 @@
         ByteArrayOutputStream baos = new ByteArrayOutputStream();
         assumeThat("`docker version` could be run", new Launcher.LocalLauncher(StreamTaskListener.fromStderr()).launch().cmds("docker", "version", "--format", "{{.Client.Version}}").stdout(new TeeOutputStream(baos, System.err)).stderr(System.err).join(), is(0));
         assumeThat("Docker must be at least 1.13.0 for this test (uses --init)", new VersionNumber(baos.toString().trim()), greaterThanOrEqualTo(new VersionNumber("1.13.0")));
->>>>>>> 4a06f3cc
     }
 
     @Rule public LoggerRule logging = new LoggerRule().record(BourneShellScript.class, Level.FINE);
@@ -192,7 +174,6 @@
         c.cleanup(ws);
     }
 
-<<<<<<< HEAD
     @Issue("JENKINS-38381")
     @Test public void watch() throws Exception {
         Slave s = j.createOnlineSlave();
@@ -203,7 +184,7 @@
         BlockingQueue<Integer> status = new LinkedBlockingQueue<>();
         BlockingQueue<String> output = new LinkedBlockingQueue<>();
         BlockingQueue<String> lines = new LinkedBlockingQueue<>();
-        c.watch(ws, new MockHandler(s.getChannel(), status, output, lines));
+        c.watch(ws, new MockHandler(s.getChannel(), status, output, lines), listener);
         assertEquals("+ set +x", lines.take());
         assertEquals(0, status.take().intValue());
         assertEquals("<no output>", output.take());
@@ -214,7 +195,7 @@
         status = new LinkedBlockingQueue<>();
         output = new LinkedBlockingQueue<>();
         lines = new LinkedBlockingQueue<>();
-        c.watch(ws, new MockHandler(s.getChannel(), status, output, lines));
+        c.watch(ws, new MockHandler(s.getChannel(), status, output, lines), listener);
         assertEquals(0, status.take().intValue());
         assertEquals("result\n", output.take());
         assertEquals("[+ echo result]", lines.toString());
@@ -236,7 +217,8 @@
             status.add(code);
             output.add(data != null ? new String(data) : "<no output>");
         }
-=======
+    }
+
     @Issue("JENKINS-40734")
     @Test public void envWithShellChar() throws Exception {
         Controller c = new BourneShellScript("echo \"value=$MYNEWVAR\"").launch(new EnvVars("MYNEWVAR", "foo$$bar"), ws, launcher, listener);
@@ -303,7 +285,6 @@
     @Test public void runWithTiniCommandLauncher() throws Exception {
         assumeTrue("Docker required for this test", new Docker().isAvailable());
         runOnDocker(new DumbSlave("docker", "/home/jenkins/agent", new SimpleCommandLauncher("docker run -i --rm --name agent --init jenkinsci/slave:3.7-1 java -jar /usr/share/jenkins/slave.jar")));
->>>>>>> 4a06f3cc
     }
 
 }