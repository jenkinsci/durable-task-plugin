/*
 * The MIT License
 *
 * Copyright 2015 CloudBees, Inc.
 *
 * Permission is hereby granted, free of charge, to any person obtaining a copy
 * of this software and associated documentation files (the "Software"), to deal
 * in the Software without restriction, including without limitation the rights
 * to use, copy, modify, merge, publish, distribute, sublicense, and/or sell
 * copies of the Software, and to permit persons to whom the Software is
 * furnished to do so, subject to the following conditions:
 *
 * The above copyright notice and this permission notice shall be included in
 * all copies or substantial portions of the Software.
 *
 * THE SOFTWARE IS PROVIDED "AS IS", WITHOUT WARRANTY OF ANY KIND, EXPRESS OR
 * IMPLIED, INCLUDING BUT NOT LIMITED TO THE WARRANTIES OF MERCHANTABILITY,
 * FITNESS FOR A PARTICULAR PURPOSE AND NONINFRINGEMENT. IN NO EVENT SHALL THE
 * AUTHORS OR COPYRIGHT HOLDERS BE LIABLE FOR ANY CLAIM, DAMAGES OR OTHER
 * LIABILITY, WHETHER IN AN ACTION OF CONTRACT, TORT OR OTHERWISE, ARISING FROM,
 * OUT OF OR IN CONNECTION WITH THE SOFTWARE OR THE USE OR OTHER DEALINGS IN
 * THE SOFTWARE.
 */

package org.jenkinsci.plugins.durabletask;

import hudson.EnvVars;
import hudson.FilePath;
import hudson.Launcher;
import hudson.model.Slave;
import hudson.plugins.sshslaves.SSHLauncher;
import hudson.remoting.VirtualChannel;
import hudson.slaves.DumbSlave;
import hudson.slaves.OfflineCause;
import hudson.util.StreamTaskListener;
import hudson.util.VersionNumber;
import java.io.ByteArrayOutputStream;
import java.io.File;
import java.io.InputStream;
import java.nio.charset.Charset;
import java.util.Collections;
import java.util.concurrent.BlockingQueue;
import java.util.concurrent.LinkedBlockingQueue;
import java.util.logging.Level;
import jenkins.security.MasterToSlaveCallable;
import org.apache.commons.io.IOUtils;
import org.apache.commons.io.output.TeeOutputStream;
import static org.hamcrest.Matchers.*;
import org.jenkinsci.test.acceptance.docker.Docker;
import org.jenkinsci.test.acceptance.docker.DockerRule;
import org.jenkinsci.test.acceptance.docker.fixtures.JavaContainer;
import static org.junit.Assert.*;
import static org.junit.Assume.*;
import org.junit.Before;
import org.junit.BeforeClass;
import org.junit.Rule;
import org.junit.Test;
import org.jvnet.hudson.test.Issue;
import org.jvnet.hudson.test.JenkinsRule;
import org.jvnet.hudson.test.LoggerRule;
import org.jvnet.hudson.test.SimpleCommandLauncher;

public class BourneShellScriptTest {

    @Rule public JenkinsRule j = new JenkinsRule();

    @Rule public DockerRule<JavaContainer> dockerUbuntu = new DockerRule<>(JavaContainer.class);

    @Rule public DockerRule<CentOSFixture> dockerCentOS = new DockerRule<>(CentOSFixture.class);

    @BeforeClass public static void unixAndDocker() throws Exception {
        assumeTrue("This test is only for Unix", File.pathSeparatorChar==':');
        ByteArrayOutputStream baos = new ByteArrayOutputStream();
        assumeThat("`docker version` could be run", new Launcher.LocalLauncher(StreamTaskListener.fromStderr()).launch().cmds("docker", "version", "--format", "{{.Client.Version}}").stdout(new TeeOutputStream(baos, System.err)).stderr(System.err).join(), is(0));
        assumeThat("Docker must be at least 1.13.0 for this test (uses --init)", new VersionNumber(baos.toString().trim()), greaterThanOrEqualTo(new VersionNumber("1.13.0")));
    }

    @Rule public LoggerRule logging = new LoggerRule().record(BourneShellScript.class, Level.FINE);

    private StreamTaskListener listener;
    private FilePath ws;
    private Launcher launcher;

    @Before public void vars() {
        listener = StreamTaskListener.fromStdout();
        ws = j.jenkins.getRootPath().child("ws");
        launcher = j.jenkins.createLauncher(listener);
    }

    @Test
    public void smokeTest() throws Exception {
        Controller c = new BourneShellScript("echo hello world").launch(new EnvVars(), ws, launcher, listener);
        while (c.exitStatus(ws, launcher, listener) == null) {
            Thread.sleep(100);
        }
        ByteArrayOutputStream baos = new ByteArrayOutputStream();
        c.writeLog(ws,baos);
        assertEquals(0, c.exitStatus(ws, launcher, listener).intValue());
        assertTrue(baos.toString().contains("hello world"));
        c.cleanup(ws);
    }

    @Test public void stop() throws Exception {
        // Have observed both SIGTERM and SIGCHLD, perhaps depending on which process (the written sh, or sleep) gets the signal first.
        // TODO without the `trap … EXIT` the other handlers do not seem to get run, and we get exit code 143 (~ uncaught SIGTERM). Why?
        // Also on jenkins.ci neither signal trap is encountered, only EXIT.
        Controller c = new BourneShellScript("trap 'echo got SIGCHLD' CHLD; trap 'echo got SIGTERM' TERM; trap 'echo exiting; exit 99' EXIT; sleep 999").launch(new EnvVars(), ws, launcher, listener);
        Thread.sleep(1000);
        c.stop(ws, launcher);
        while (c.exitStatus(ws, launcher, listener) == null) {
            Thread.sleep(100);
        }
        ByteArrayOutputStream baos = new ByteArrayOutputStream();
        c.writeLog(ws, baos);
        String log = baos.toString();
        System.out.println(log);
        assertEquals(99, c.exitStatus(ws, launcher, listener).intValue());
        assertTrue(log.contains("sleep 999"));
        assertTrue(log.contains("got SIG"));
        c.cleanup(ws);
    }

    @Test public void reboot() throws Exception {
        FileMonitoringTask.FileMonitoringController c = (FileMonitoringTask.FileMonitoringController) new BourneShellScript("sleep 999").launch(new EnvVars("killemall", "true"), ws, launcher, listener);
        Thread.sleep(1000);
        launcher.kill(Collections.singletonMap("killemall", "true"));
        c.getResultFile(ws).delete();
        while (c.exitStatus(ws, launcher, listener) == null) {
            Thread.sleep(100);
        }
        ByteArrayOutputStream baos = new ByteArrayOutputStream();
        c.writeLog(ws, baos);
        String log = baos.toString();
        System.out.println(log);
        assertEquals(Integer.valueOf(-1), c.exitStatus(ws, launcher, listener));
        assertTrue(log.contains("sleep 999"));
        c.cleanup(ws);
    }

    @Test public void justSlow() throws Exception {
        Controller c = new BourneShellScript("sleep 60").launch(new EnvVars(), ws, launcher, listener);
        while (c.exitStatus(ws, launcher, listener) == null) {
            Thread.sleep(100);
        }
        c.writeLog(ws, System.out);
        assertEquals(0, c.exitStatus(ws, launcher, listener).intValue());
        c.cleanup(ws);
    }

    @Issue("JENKINS-27152")
    @Test public void cleanWorkspace() throws Exception {
        Controller c = new BourneShellScript("touch stuff && echo ---`ls -1a`---").launch(new EnvVars(), ws, launcher, listener);
        while (c.exitStatus(ws, launcher, listener) == null) {
            Thread.sleep(100);
        }
        ByteArrayOutputStream baos = new ByteArrayOutputStream();
        c.writeLog(ws, baos);
        assertEquals(0, c.exitStatus(ws, launcher, listener).intValue());
        assertThat(baos.toString(), containsString("---. .. stuff---"));
        c.cleanup(ws);
    }

    @Issue("JENKINS-26133")
    @Test public void output() throws Exception {
        DurableTask task = new BourneShellScript("echo 42");
        task.captureOutput();
        Controller c = task.launch(new EnvVars(), ws, launcher, listener);
        while (c.exitStatus(ws, launcher, listener) == null) {
            Thread.sleep(100);
        }
        ByteArrayOutputStream baos = new ByteArrayOutputStream();
        c.writeLog(ws, baos);
        assertEquals(0, c.exitStatus(ws, launcher, listener).intValue());
        assertThat(baos.toString(), containsString("+ echo 42"));
        assertEquals("42\n", new String(c.getOutput(ws, launcher)));
        c.cleanup(ws);
    }

    @Issue("JENKINS-38381")
    @Test public void watch() throws Exception {
        Slave s = j.createOnlineSlave();
        ws = s.getWorkspaceRoot();
        launcher = s.createLauncher(listener);
        DurableTask task = new BourneShellScript("set +x; for x in 1 2 3 4 5; do echo $x; sleep 1; done");
        Controller c = task.launch(new EnvVars(), ws, launcher, listener);
        BlockingQueue<Integer> status = new LinkedBlockingQueue<>();
        BlockingQueue<String> output = new LinkedBlockingQueue<>();
        BlockingQueue<String> lines = new LinkedBlockingQueue<>();
        c.watch(ws, new MockHandler(s.getChannel(), status, output, lines), listener);
        assertEquals("+ set +x", lines.take());
        assertEquals(0, status.take().intValue());
        assertEquals("<no output>", output.take());
        assertEquals("[1, 2, 3, 4, 5]", lines.toString());
        task = new BourneShellScript("echo result");
        task.captureOutput();
        c = task.launch(new EnvVars(), ws, launcher, listener);
        status = new LinkedBlockingQueue<>();
        output = new LinkedBlockingQueue<>();
        lines = new LinkedBlockingQueue<>();
        c.watch(ws, new MockHandler(s.getChannel(), status, output, lines), listener);
        assertEquals(0, status.take().intValue());
        assertEquals("result\n", output.take());
        assertEquals("[+ echo result]", lines.toString());
    }
    private static class MockHandler extends Handler {
        private final BlockingQueue<Integer> status;
        private final BlockingQueue<String> output;
        private final BlockingQueue<String> lines;
        @SuppressWarnings("unchecked")
        MockHandler(VirtualChannel channel, BlockingQueue<Integer> status, BlockingQueue<String> output, BlockingQueue<String> lines) {
            this.status = channel.export(BlockingQueue.class, status);
            this.output = channel.export(BlockingQueue.class, output);
            this.lines = channel.export(BlockingQueue.class, lines);
        }
        @Override public void output(InputStream stream) throws Exception {
            lines.addAll(IOUtils.readLines(stream, StandardCharsets.UTF_8));
        }
        @Override public void exited(int code, byte[] data) throws Exception {
            status.add(code);
            output.add(data != null ? new String(data, StandardCharsets.UTF_8) : "<no output>");
        }
    }

    @Issue("JENKINS-40734")
    @Test public void envWithShellChar() throws Exception {
        Controller c = new BourneShellScript("echo \"value=$MYNEWVAR\"").launch(new EnvVars("MYNEWVAR", "foo$$bar"), ws, launcher, listener);
        while (c.exitStatus(ws, launcher, listener) == null) {
            Thread.sleep(100);
        }
        ByteArrayOutputStream baos = new ByteArrayOutputStream();
        c.writeLog(ws,baos);
        assertEquals(0, c.exitStatus(ws, launcher, listener).intValue());
        assertThat(baos.toString(), containsString("value=foo$$bar"));
        c.cleanup(ws);
    }

    @Test public void shebang() throws Exception {
        Controller c = new BourneShellScript("#!/bin/cat\nHello, world!").launch(new EnvVars(), ws, launcher, listener);
        while (c.exitStatus(ws, launcher, listener) == null) {
            Thread.sleep(100);
        }
        ByteArrayOutputStream baos = new ByteArrayOutputStream();
        c.writeLog(ws, new TeeOutputStream(baos, System.out));
        assertEquals(0, c.exitStatus(ws, launcher, listener).intValue());
        assertThat(baos.toString(), containsString("Hello, world!"));
        c.cleanup(ws);
    }

    @Test public void runOnUbuntuDocker() throws Exception {
        JavaContainer container = dockerUbuntu.get();
        runOnDocker(new DumbSlave("docker", "/home/test", new SSHLauncher(container.ipBound(22), container.port(22), "test", "test", "", "")));
    }

    @Test public void runOnCentOSDocker() throws Exception {
        CentOSFixture container = dockerCentOS.get();
        runOnDocker(new DumbSlave("docker", "/home/test", new SSHLauncher(container.ipBound(22), container.port(22), "test", "test", "", "")));
    }

    private void runOnDocker(DumbSlave s) throws Exception {
        j.jenkins.addNode(s);
        j.waitOnline(s);
        FilePath dockerWS = s.getWorkspaceRoot();
        Launcher dockerLauncher = s.createLauncher(listener);
        Controller c = new BourneShellScript("echo hello world; sleep 10").launch(new EnvVars(), dockerWS, dockerLauncher, listener);
        while (c.exitStatus(dockerWS, dockerLauncher, listener) == null) {
            Thread.sleep(100);
        }
        ByteArrayOutputStream baos = new ByteArrayOutputStream();
        c.writeLog(dockerWS, baos);
        assertEquals(0, c.exitStatus(dockerWS, dockerLauncher, listener).intValue());
        assertTrue(baos.toString().contains("hello world"));
        c.cleanup(dockerWS);
        do {
            Thread.sleep(1000);
            baos = new ByteArrayOutputStream();
            assertEquals(0, dockerLauncher.launch().cmds("ps", "-e", "-o", "pid,stat,command").stdout(new TeeOutputStream(baos, System.out)).join());
        } while (baos.toString().contains(" sleep "));
        assertThat("no zombies running", baos.toString(), not(containsString(" Z ")));
        s.toComputer().disconnect(new OfflineCause.UserCause(null, null));
    }

    @Test public void runWithCommandLauncher() throws Exception {
        assumeTrue("Docker required for this test", new Docker().isAvailable());
        runOnDocker(new DumbSlave("docker", "/home/jenkins/agent", new SimpleCommandLauncher("docker run -i --rm --name agent jenkinsci/slave:3.7-1 java -jar /usr/share/jenkins/slave.jar")));
    }

    @Test public void runWithTiniCommandLauncher() throws Exception {
        assumeTrue("Docker required for this test", new Docker().isAvailable());
        runOnDocker(new DumbSlave("docker", "/home/jenkins/agent", new SimpleCommandLauncher("docker run -i --rm --name agent --init jenkinsci/slave:3.7-1 java -jar /usr/share/jenkins/slave.jar")));
    }

    @Issue({"JENKINS-31096", "JENKINS-38381"})
    @Test public void encoding() throws Exception {
        JavaContainer container = dockerUbuntu.get();
        DumbSlave s = new DumbSlave("docker", "/home/test", new SSHLauncher(container.ipBound(22), container.port(22), "test", "test", "", "-Dfile.encoding=ISO-8859-1"));
        j.jenkins.addNode(s);
        j.waitOnline(s);
        assertEquals("ISO-8859-1", s.getChannel().call(new DetectCharset()));
        FilePath dockerWS = s.getWorkspaceRoot();
        dockerWS.child("latin").write("¡Ole!", "ISO-8859-1");
        dockerWS.child("eastern").write("Čau!", "ISO-8859-2");
        dockerWS.child("mixed").write("¡Čau → there!", "UTF-8");
        Launcher dockerLauncher = s.createLauncher(listener);
        assertEncoding("control: no transcoding", "latin", null, "¡Ole!", "ISO-8859-1", dockerWS, dockerLauncher);
        assertEncoding("test: specify particular charset (UTF-8)", "mixed", "UTF-8", "¡Čau → there!", "UTF-8", dockerWS, dockerLauncher);
        assertEncoding("test: specify particular charset (unrelated)", "eastern", "ISO-8859-2", "Čau!", "UTF-8", dockerWS, dockerLauncher);
        assertEncoding("test: specify agent default charset", "latin", "", "¡Ole!", "UTF-8", dockerWS, dockerLauncher);
        assertEncoding("test: inappropriate charset, some replacement characters", "mixed", "US-ASCII", "����au ��� there!", "UTF-8", dockerWS, dockerLauncher);
        s.toComputer().disconnect(new OfflineCause.UserCause(null, null));
    }
    private static class DetectCharset extends MasterToSlaveCallable<String, RuntimeException> {
        @Override public String call() throws RuntimeException {
            return Charset.defaultCharset().name();
        }
    }
    private void assertEncoding(String description, String file, String charset, String expected, String expectedEncoding, FilePath dockerWS, Launcher dockerLauncher) throws Exception {
        assertEncoding(description, file, charset, expected, expectedEncoding, false, dockerWS, dockerLauncher);
        assertEncoding(description, file, charset, expected, expectedEncoding, true, dockerWS, dockerLauncher);
    }
    private void assertEncoding(String description, String file, String charset, String expected, String expectedEncoding, boolean output, FilePath dockerWS, Launcher dockerLauncher) throws Exception {
        BourneShellScript dt = new BourneShellScript("cat " + file);
        if (charset != null) {
            if (charset.isEmpty()) {
                dt.defaultCharset();
            } else {
                dt.charset(Charset.forName(charset));
            }
        }
        if (output) {
            dt.captureOutput();
        }
        Controller c = dt.launch(new EnvVars(), dockerWS, dockerLauncher, listener);
        while (c.exitStatus(dockerWS, dockerLauncher, listener) == null) {
            Thread.sleep(100);
        }
        assertEquals(description, 0, c.exitStatus(dockerWS, dockerLauncher, listener).intValue());
        if (output) {
            c.writeLog(dockerWS, System.err);
            assertEquals(description, expected, new String(c.getOutput(dockerWS, launcher), expectedEncoding));
        } else {
            ByteArrayOutputStream baos = new ByteArrayOutputStream();
            c.writeLog(dockerWS, baos);
            assertThat(description, baos.toString(expectedEncoding), containsString(expected));
        }
        c.cleanup(dockerWS);
<<<<<<< HEAD
        // test: using watch with particular charset
        dt = new BourneShellScript("cat mixed");
        dt.charset(StandardCharsets.UTF_8);
        c = dt.launch(new EnvVars(), dockerWS, dockerLauncher, listener);
        BlockingQueue<Integer> status = new LinkedBlockingQueue<>();
        BlockingQueue<String> output = new LinkedBlockingQueue<>();
        BlockingQueue<String> lines = new LinkedBlockingQueue<>();
        c.watch(dockerWS, new MockHandler(s.getChannel(), status, output, lines), listener);
        assertEquals("+ cat mixed", lines.take());
        assertEquals(0, status.take().intValue());
        assertEquals("<no output>", output.take());
        assertEquals("[¡Čau → there!]", lines.toString());
        // and with output capture:
        dt = new BourneShellScript("cat mixed");
        dt.charset(StandardCharsets.UTF_8);
        dt.captureOutput();
        c = dt.launch(new EnvVars(), dockerWS, dockerLauncher, listener);
        status = new LinkedBlockingQueue<>();
        output = new LinkedBlockingQueue<>();
        lines = new LinkedBlockingQueue<>();
        c.watch(dockerWS, new MockHandler(s.getChannel(), status, output, lines), listener);
        assertEquals("+ cat mixed", lines.take());
        assertEquals(0, status.take().intValue());
        assertEquals("¡Čau → there!", output.take());
        assertEquals("[]", lines.toString());
        // with unrelated charset:
        dt = new BourneShellScript("cat eastern");
        dt.charset(Charset.forName("ISO-8859-2"));
        c = dt.launch(new EnvVars(), dockerWS, dockerLauncher, listener);
        status = new LinkedBlockingQueue<>();
        output = new LinkedBlockingQueue<>();
        lines = new LinkedBlockingQueue<>();
        c.watch(dockerWS, new MockHandler(s.getChannel(), status, output, lines), listener);
        assertEquals("+ cat eastern", lines.take());
        assertEquals(0, status.take().intValue());
        assertEquals("<no output>", output.take());
        assertEquals("[Čau!]", lines.toString());
        // and with output capture:
        dt = new BourneShellScript("cat eastern");
        dt.charset(Charset.forName("ISO-8859-2"));
        dt.captureOutput();
        c = dt.launch(new EnvVars(), dockerWS, dockerLauncher, listener);
        status = new LinkedBlockingQueue<>();
        output = new LinkedBlockingQueue<>();
        lines = new LinkedBlockingQueue<>();
        c.watch(dockerWS, new MockHandler(s.getChannel(), status, output, lines), listener);
        assertEquals("+ cat eastern", lines.take());
        assertEquals(0, status.take().intValue());
        assertEquals("Čau!", output.take());
        assertEquals("[]", lines.toString());
        // with agent default charset:
        dt = new BourneShellScript("cat latin");
        dt.defaultCharset();
        c = dt.launch(new EnvVars(), dockerWS, dockerLauncher, listener);
        status = new LinkedBlockingQueue<>();
        output = new LinkedBlockingQueue<>();
        lines = new LinkedBlockingQueue<>();
        c.watch(dockerWS, new MockHandler(s.getChannel(), status, output, lines), listener);
        assertEquals("+ cat latin", lines.take());
        assertEquals(0, status.take().intValue());
        assertEquals("<no output>", output.take());
        assertEquals("[¡Ole!]", lines.toString());
        // and with output capture:
        dt = new BourneShellScript("cat latin");
        dt.defaultCharset();
        dt.captureOutput();
        c = dt.launch(new EnvVars(), dockerWS, dockerLauncher, listener);
        status = new LinkedBlockingQueue<>();
        output = new LinkedBlockingQueue<>();
        lines = new LinkedBlockingQueue<>();
        c.watch(dockerWS, new MockHandler(s.getChannel(), status, output, lines), listener);
        assertEquals("+ cat latin", lines.take());
        assertEquals(0, status.take().intValue());
        assertEquals("¡Ole!", output.take());
        assertEquals("[]", lines.toString());
        // and mojibake:
        dt = new BourneShellScript("cat mixed");
        dt.charset(StandardCharsets.US_ASCII);
        c = dt.launch(new EnvVars(), dockerWS, dockerLauncher, listener);
        status = new LinkedBlockingQueue<>();
        output = new LinkedBlockingQueue<>();
        lines = new LinkedBlockingQueue<>();
        c.watch(dockerWS, new MockHandler(s.getChannel(), status, output, lines), listener);
        assertEquals("+ cat mixed", lines.take());
        assertEquals(0, status.take().intValue());
        assertEquals("<no output>", output.take());
        assertEquals("[����au ��� there!]", lines.toString());
        // and with output capture:
        dt = new BourneShellScript("cat mixed");
        dt.charset(StandardCharsets.US_ASCII);
        dt.captureOutput();
        c = dt.launch(new EnvVars(), dockerWS, dockerLauncher, listener);
        status = new LinkedBlockingQueue<>();
        output = new LinkedBlockingQueue<>();
        lines = new LinkedBlockingQueue<>();
        c.watch(dockerWS, new MockHandler(s.getChannel(), status, output, lines), listener);
        assertEquals("+ cat mixed", lines.take());
        assertEquals(0, status.take().intValue());
        assertEquals("����au ��� there!", output.take());
        assertEquals("[]", lines.toString());
        s.toComputer().disconnect(new OfflineCause.UserCause(null, null));
    }
    private static class DetectCharset extends MasterToSlaveCallable<String, RuntimeException> {
        @Override public String call() throws RuntimeException {
            return Charset.defaultCharset().name();
        }
=======
        
>>>>>>> 7208013b
    }

}<|MERGE_RESOLUTION|>--- conflicted
+++ resolved
@@ -38,6 +38,7 @@
 import java.io.File;
 import java.io.InputStream;
 import java.nio.charset.Charset;
+import java.nio.charset.StandardCharsets;
 import java.util.Collections;
 import java.util.concurrent.BlockingQueue;
 import java.util.concurrent.LinkedBlockingQueue;
@@ -301,7 +302,7 @@
         dockerWS.child("eastern").write("Čau!", "ISO-8859-2");
         dockerWS.child("mixed").write("¡Čau → there!", "UTF-8");
         Launcher dockerLauncher = s.createLauncher(listener);
-        assertEncoding("control: no transcoding", "latin", null, "¡Ole!", "ISO-8859-1", dockerWS, dockerLauncher);
+        assertEncoding("control: no transcoding", "latin", null, "¡Ole!", "ISO-8859-1", false, dockerWS, dockerLauncher);
         assertEncoding("test: specify particular charset (UTF-8)", "mixed", "UTF-8", "¡Čau → there!", "UTF-8", dockerWS, dockerLauncher);
         assertEncoding("test: specify particular charset (unrelated)", "eastern", "ISO-8859-2", "Čau!", "UTF-8", dockerWS, dockerLauncher);
         assertEncoding("test: specify agent default charset", "latin", "", "¡Ole!", "UTF-8", dockerWS, dockerLauncher);
@@ -317,7 +318,11 @@
         assertEncoding(description, file, charset, expected, expectedEncoding, false, dockerWS, dockerLauncher);
         assertEncoding(description, file, charset, expected, expectedEncoding, true, dockerWS, dockerLauncher);
     }
-    private void assertEncoding(String description, String file, String charset, String expected, String expectedEncoding, boolean output, FilePath dockerWS, Launcher dockerLauncher) throws Exception {
+    private void assertEncoding(String description, String file, String charset, String expected, String expectedEncoding, boolean watch, FilePath dockerWS, Launcher dockerLauncher) throws Exception {
+        assertEncoding(description, file, charset, expected, expectedEncoding, false, watch, dockerWS, dockerLauncher);
+        assertEncoding(description, file, charset, expected, expectedEncoding, true, watch, dockerWS, dockerLauncher);
+    }
+    private void assertEncoding(String description, String file, String charset, String expected, String expectedEncoding, boolean output, boolean watch, FilePath dockerWS, Launcher dockerLauncher) throws Exception {
         BourneShellScript dt = new BourneShellScript("cat " + file);
         if (charset != null) {
             if (charset.isEmpty()) {
@@ -330,129 +335,35 @@
             dt.captureOutput();
         }
         Controller c = dt.launch(new EnvVars(), dockerWS, dockerLauncher, listener);
-        while (c.exitStatus(dockerWS, dockerLauncher, listener) == null) {
-            Thread.sleep(100);
-        }
-        assertEquals(description, 0, c.exitStatus(dockerWS, dockerLauncher, listener).intValue());
-        if (output) {
-            c.writeLog(dockerWS, System.err);
-            assertEquals(description, expected, new String(c.getOutput(dockerWS, launcher), expectedEncoding));
+        if (watch) {
+            BlockingQueue<Integer> status = new LinkedBlockingQueue<>();
+            BlockingQueue<String> stdout = new LinkedBlockingQueue<>();
+            BlockingQueue<String> lines = new LinkedBlockingQueue<>();
+            c.watch(dockerWS, new MockHandler(dockerWS.getChannel(), status, stdout, lines), listener);
+            assertEquals(description, "+ cat " + file, lines.take());
+            assertEquals(description, 0, status.take().intValue());
+            if (output) {
+                assertEquals(description, expected, stdout.take());
+                assertEquals(description, "[]", lines.toString());
+            } else {
+                assertEquals(description, "<no output>", stdout.take());
+                assertEquals(description, "[" + expected + "]", lines.toString());
+            }
         } else {
-            ByteArrayOutputStream baos = new ByteArrayOutputStream();
-            c.writeLog(dockerWS, baos);
-            assertThat(description, baos.toString(expectedEncoding), containsString(expected));
+            while (c.exitStatus(dockerWS, dockerLauncher, listener) == null) {
+                Thread.sleep(100);
+            }
+            assertEquals(description, 0, c.exitStatus(dockerWS, dockerLauncher, listener).intValue());
+            if (output) {
+                c.writeLog(dockerWS, System.err);
+                assertEquals(description, expected, new String(c.getOutput(dockerWS, launcher), expectedEncoding));
+            } else {
+                ByteArrayOutputStream baos = new ByteArrayOutputStream();
+                c.writeLog(dockerWS, baos);
+                assertThat(description, baos.toString(expectedEncoding), containsString(expected));
+            }
         }
         c.cleanup(dockerWS);
-<<<<<<< HEAD
-        // test: using watch with particular charset
-        dt = new BourneShellScript("cat mixed");
-        dt.charset(StandardCharsets.UTF_8);
-        c = dt.launch(new EnvVars(), dockerWS, dockerLauncher, listener);
-        BlockingQueue<Integer> status = new LinkedBlockingQueue<>();
-        BlockingQueue<String> output = new LinkedBlockingQueue<>();
-        BlockingQueue<String> lines = new LinkedBlockingQueue<>();
-        c.watch(dockerWS, new MockHandler(s.getChannel(), status, output, lines), listener);
-        assertEquals("+ cat mixed", lines.take());
-        assertEquals(0, status.take().intValue());
-        assertEquals("<no output>", output.take());
-        assertEquals("[¡Čau → there!]", lines.toString());
-        // and with output capture:
-        dt = new BourneShellScript("cat mixed");
-        dt.charset(StandardCharsets.UTF_8);
-        dt.captureOutput();
-        c = dt.launch(new EnvVars(), dockerWS, dockerLauncher, listener);
-        status = new LinkedBlockingQueue<>();
-        output = new LinkedBlockingQueue<>();
-        lines = new LinkedBlockingQueue<>();
-        c.watch(dockerWS, new MockHandler(s.getChannel(), status, output, lines), listener);
-        assertEquals("+ cat mixed", lines.take());
-        assertEquals(0, status.take().intValue());
-        assertEquals("¡Čau → there!", output.take());
-        assertEquals("[]", lines.toString());
-        // with unrelated charset:
-        dt = new BourneShellScript("cat eastern");
-        dt.charset(Charset.forName("ISO-8859-2"));
-        c = dt.launch(new EnvVars(), dockerWS, dockerLauncher, listener);
-        status = new LinkedBlockingQueue<>();
-        output = new LinkedBlockingQueue<>();
-        lines = new LinkedBlockingQueue<>();
-        c.watch(dockerWS, new MockHandler(s.getChannel(), status, output, lines), listener);
-        assertEquals("+ cat eastern", lines.take());
-        assertEquals(0, status.take().intValue());
-        assertEquals("<no output>", output.take());
-        assertEquals("[Čau!]", lines.toString());
-        // and with output capture:
-        dt = new BourneShellScript("cat eastern");
-        dt.charset(Charset.forName("ISO-8859-2"));
-        dt.captureOutput();
-        c = dt.launch(new EnvVars(), dockerWS, dockerLauncher, listener);
-        status = new LinkedBlockingQueue<>();
-        output = new LinkedBlockingQueue<>();
-        lines = new LinkedBlockingQueue<>();
-        c.watch(dockerWS, new MockHandler(s.getChannel(), status, output, lines), listener);
-        assertEquals("+ cat eastern", lines.take());
-        assertEquals(0, status.take().intValue());
-        assertEquals("Čau!", output.take());
-        assertEquals("[]", lines.toString());
-        // with agent default charset:
-        dt = new BourneShellScript("cat latin");
-        dt.defaultCharset();
-        c = dt.launch(new EnvVars(), dockerWS, dockerLauncher, listener);
-        status = new LinkedBlockingQueue<>();
-        output = new LinkedBlockingQueue<>();
-        lines = new LinkedBlockingQueue<>();
-        c.watch(dockerWS, new MockHandler(s.getChannel(), status, output, lines), listener);
-        assertEquals("+ cat latin", lines.take());
-        assertEquals(0, status.take().intValue());
-        assertEquals("<no output>", output.take());
-        assertEquals("[¡Ole!]", lines.toString());
-        // and with output capture:
-        dt = new BourneShellScript("cat latin");
-        dt.defaultCharset();
-        dt.captureOutput();
-        c = dt.launch(new EnvVars(), dockerWS, dockerLauncher, listener);
-        status = new LinkedBlockingQueue<>();
-        output = new LinkedBlockingQueue<>();
-        lines = new LinkedBlockingQueue<>();
-        c.watch(dockerWS, new MockHandler(s.getChannel(), status, output, lines), listener);
-        assertEquals("+ cat latin", lines.take());
-        assertEquals(0, status.take().intValue());
-        assertEquals("¡Ole!", output.take());
-        assertEquals("[]", lines.toString());
-        // and mojibake:
-        dt = new BourneShellScript("cat mixed");
-        dt.charset(StandardCharsets.US_ASCII);
-        c = dt.launch(new EnvVars(), dockerWS, dockerLauncher, listener);
-        status = new LinkedBlockingQueue<>();
-        output = new LinkedBlockingQueue<>();
-        lines = new LinkedBlockingQueue<>();
-        c.watch(dockerWS, new MockHandler(s.getChannel(), status, output, lines), listener);
-        assertEquals("+ cat mixed", lines.take());
-        assertEquals(0, status.take().intValue());
-        assertEquals("<no output>", output.take());
-        assertEquals("[����au ��� there!]", lines.toString());
-        // and with output capture:
-        dt = new BourneShellScript("cat mixed");
-        dt.charset(StandardCharsets.US_ASCII);
-        dt.captureOutput();
-        c = dt.launch(new EnvVars(), dockerWS, dockerLauncher, listener);
-        status = new LinkedBlockingQueue<>();
-        output = new LinkedBlockingQueue<>();
-        lines = new LinkedBlockingQueue<>();
-        c.watch(dockerWS, new MockHandler(s.getChannel(), status, output, lines), listener);
-        assertEquals("+ cat mixed", lines.take());
-        assertEquals(0, status.take().intValue());
-        assertEquals("����au ��� there!", output.take());
-        assertEquals("[]", lines.toString());
-        s.toComputer().disconnect(new OfflineCause.UserCause(null, null));
-    }
-    private static class DetectCharset extends MasterToSlaveCallable<String, RuntimeException> {
-        @Override public String call() throws RuntimeException {
-            return Charset.defaultCharset().name();
-        }
-=======
-        
->>>>>>> 7208013b
     }
 
 }