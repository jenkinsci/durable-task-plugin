--- conflicted
+++ resolved
@@ -36,24 +36,17 @@
 import hudson.util.VersionNumber;
 import java.io.ByteArrayOutputStream;
 import java.io.File;
-<<<<<<< HEAD
 import java.io.InputStream;
+import java.io.OutputStream;
 import java.nio.charset.Charset;
 import java.nio.charset.StandardCharsets;
 import java.util.Collections;
+import java.util.Locale;
 import java.util.concurrent.BlockingQueue;
 import java.util.concurrent.LinkedBlockingQueue;
 import java.util.logging.Level;
 import jenkins.security.MasterToSlaveCallable;
 import org.apache.commons.io.IOUtils;
-=======
-import java.io.OutputStream;
-import java.nio.charset.Charset;
-import java.util.Collections;
-import java.util.Locale;
-import java.util.logging.Level;
-import jenkins.security.MasterToSlaveCallable;
->>>>>>> 9dd828f7
 import org.apache.commons.io.output.TeeOutputStream;
 import static org.hamcrest.Matchers.*;
 import org.jenkinsci.test.acceptance.docker.Docker;
@@ -299,11 +292,7 @@
         runOnDocker(new DumbSlave("docker", "/home/jenkins/agent", new SimpleCommandLauncher("docker run -i --rm --name agent --init jenkinsci/slave:3.7-1 java -jar /usr/share/jenkins/slave.jar")));
     }
 
-<<<<<<< HEAD
     @Issue({"JENKINS-31096", "JENKINS-38381"})
-=======
-    @Issue("JENKINS-31096")
->>>>>>> 9dd828f7
     @Test public void encoding() throws Exception {
         JavaContainer container = dockerUbuntu.get();
         DumbSlave s = new DumbSlave("docker", "/home/test", new SSHLauncher(container.ipBound(22), container.port(22), "test", "test", "", "-Dfile.encoding=ISO-8859-1"));
@@ -311,19 +300,11 @@
         j.waitOnline(s);
         assertEquals("ISO-8859-1", s.getChannel().call(new DetectCharset()));
         FilePath dockerWS = s.getWorkspaceRoot();
-<<<<<<< HEAD
-        dockerWS.child("latin").write("¡Ole!", "ISO-8859-1");
-        dockerWS.child("eastern").write("Čau!", "ISO-8859-2");
-        dockerWS.child("mixed").write("¡Čau → there!", "UTF-8");
-        Launcher dockerLauncher = s.createLauncher(listener);
-        assertEncoding("control: no transcoding", "latin", null, "¡Ole!", "ISO-8859-1", false, dockerWS, dockerLauncher);
-=======
         dockerWS.child("latin").write("¡Ole!\n", "ISO-8859-1");
         dockerWS.child("eastern").write("Čau!\n", "ISO-8859-2");
         dockerWS.child("mixed").write("¡Čau → there!\n", "UTF-8");
         Launcher dockerLauncher = s.createLauncher(listener);
-        assertEncoding("control: no transcoding", "latin", null, "¡Ole!", "ISO-8859-1", dockerWS, dockerLauncher);
->>>>>>> 9dd828f7
+        assertEncoding("control: no transcoding", "latin", null, "¡Ole!", "ISO-8859-1", false, dockerWS, dockerLauncher);
         assertEncoding("test: specify particular charset (UTF-8)", "mixed", "UTF-8", "¡Čau → there!", "UTF-8", dockerWS, dockerLauncher);
         assertEncoding("test: specify particular charset (unrelated)", "eastern", "ISO-8859-2", "Čau!", "UTF-8", dockerWS, dockerLauncher);
         assertEncoding("test: specify agent default charset", "latin", "", "¡Ole!", "UTF-8", dockerWS, dockerLauncher);
@@ -339,18 +320,13 @@
         assertEncoding(description, file, charset, expected, expectedEncoding, false, dockerWS, dockerLauncher);
         assertEncoding(description, file, charset, expected, expectedEncoding, true, dockerWS, dockerLauncher);
     }
-<<<<<<< HEAD
     private void assertEncoding(String description, String file, String charset, String expected, String expectedEncoding, boolean watch, FilePath dockerWS, Launcher dockerLauncher) throws Exception {
         assertEncoding(description, file, charset, expected, expectedEncoding, false, watch, dockerWS, dockerLauncher);
         assertEncoding(description, file, charset, expected, expectedEncoding, true, watch, dockerWS, dockerLauncher);
     }
     private void assertEncoding(String description, String file, String charset, String expected, String expectedEncoding, boolean output, boolean watch, FilePath dockerWS, Launcher dockerLauncher) throws Exception {
-        BourneShellScript dt = new BourneShellScript("cat " + file);
-=======
-    private void assertEncoding(String description, String file, String charset, String expected, String expectedEncoding, boolean output, FilePath dockerWS, Launcher dockerLauncher) throws Exception {
-        System.err.println(description + " (output=" + output + ")"); // TODO maybe this should just be moved into a new class and @RunWith(Parameterized.class) for clarity
         BourneShellScript dt = new BourneShellScript("set +x; cat " + file + "; sleep 1; tr '[a-z]' '[A-Z]' < " + file);
->>>>>>> 9dd828f7
+        System.err.println(description + " (output=" + output + ", watch=" + watch + ")"); // TODO maybe this should just be moved into a new class and @RunWith(Parameterized.class) for clarity
         if (charset != null) {
             if (charset.isEmpty()) {
                 dt.defaultCharset();
@@ -362,54 +338,38 @@
             dt.captureOutput();
         }
         Controller c = dt.launch(new EnvVars(), dockerWS, dockerLauncher, listener);
-<<<<<<< HEAD
+        String expectedUC = expected.toUpperCase(Locale.ENGLISH);
+        String fullExpected = expected + "\n" + expectedUC + "\n";
         if (watch) {
             BlockingQueue<Integer> status = new LinkedBlockingQueue<>();
             BlockingQueue<String> stdout = new LinkedBlockingQueue<>();
             BlockingQueue<String> lines = new LinkedBlockingQueue<>();
             c.watch(dockerWS, new MockHandler(dockerWS.getChannel(), status, stdout, lines), listener);
-            assertEquals(description, "+ cat " + file, lines.take());
+            assertEquals(description, "+ set +x", lines.take());
             assertEquals(description, 0, status.take().intValue());
             if (output) {
-                assertEquals(description, expected, stdout.take());
+                assertEquals(description, fullExpected, stdout.take());
                 assertEquals(description, "[]", lines.toString());
             } else {
                 assertEquals(description, "<no output>", stdout.take());
-                assertEquals(description, "[" + expected + "]", lines.toString());
+                assertEquals(description, "[" + expected + ", " + expectedUC + "]", lines.toString());
             }
         } else {
+            ByteArrayOutputStream baos = new ByteArrayOutputStream();
+            OutputStream tee = new TeeOutputStream(baos, System.err);
             while (c.exitStatus(dockerWS, dockerLauncher, listener) == null) {
+                c.writeLog(dockerWS, tee);
                 Thread.sleep(100);
             }
+            c.writeLog(dockerWS, tee);
             assertEquals(description, 0, c.exitStatus(dockerWS, dockerLauncher, listener).intValue());
             if (output) {
-                c.writeLog(dockerWS, System.err);
-                assertEquals(description, expected, new String(c.getOutput(dockerWS, launcher), expectedEncoding));
+                assertEquals(description, fullExpected, new String(c.getOutput(dockerWS, launcher), expectedEncoding));
             } else {
-                ByteArrayOutputStream baos = new ByteArrayOutputStream();
-                c.writeLog(dockerWS, baos);
-                assertThat(description, baos.toString(expectedEncoding), containsString(expected));
+                assertThat(description, baos.toString(expectedEncoding), containsString(fullExpected));
             }
         }
         c.cleanup(dockerWS);
-=======
-        ByteArrayOutputStream baos = new ByteArrayOutputStream();
-        OutputStream tee = new TeeOutputStream(baos, System.err);
-        while (c.exitStatus(dockerWS, dockerLauncher, listener) == null) {
-            c.writeLog(dockerWS, tee);
-            Thread.sleep(100);
-        }
-        c.writeLog(dockerWS, tee);
-        assertEquals(description, 0, c.exitStatus(dockerWS, dockerLauncher, listener).intValue());
-        String fullExpected = expected + "\n" + expected.toUpperCase(Locale.ENGLISH) + "\n";
-        if (output) {
-            assertEquals(description, fullExpected, new String(c.getOutput(dockerWS, launcher), expectedEncoding));
-        } else {
-            assertThat(description, baos.toString(expectedEncoding), containsString(fullExpected));
-        }
-        c.cleanup(dockerWS);
-        
->>>>>>> 9dd828f7
     }
 
 }