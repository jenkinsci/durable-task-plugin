/*
 * The MIT License
 *
 * Copyright 2015 CloudBees, Inc.
 *
 * Permission is hereby granted, free of charge, to any person obtaining a copy
 * of this software and associated documentation files (the "Software"), to deal
 * in the Software without restriction, including without limitation the rights
 * to use, copy, modify, merge, publish, distribute, sublicense, and/or sell
 * copies of the Software, and to permit persons to whom the Software is
 * furnished to do so, subject to the following conditions:
 *
 * The above copyright notice and this permission notice shall be included in
 * all copies or substantial portions of the Software.
 *
 * THE SOFTWARE IS PROVIDED "AS IS", WITHOUT WARRANTY OF ANY KIND, EXPRESS OR
 * IMPLIED, INCLUDING BUT NOT LIMITED TO THE WARRANTIES OF MERCHANTABILITY,
 * FITNESS FOR A PARTICULAR PURPOSE AND NONINFRINGEMENT. IN NO EVENT SHALL THE
 * AUTHORS OR COPYRIGHT HOLDERS BE LIABLE FOR ANY CLAIM, DAMAGES OR OTHER
 * LIABILITY, WHETHER IN AN ACTION OF CONTRACT, TORT OR OTHERWISE, ARISING FROM,
 * OUT OF OR IN CONNECTION WITH THE SOFTWARE OR THE USE OR OTHER DEALINGS IN
 * THE SOFTWARE.
 */

package org.jenkinsci.plugins.durabletask;

import hudson.EnvVars;
import hudson.ExtensionList;
import hudson.FilePath;
import hudson.Launcher;
import hudson.model.Slave;
import hudson.plugins.sshslaves.SSHLauncher;
import hudson.remoting.VirtualChannel;
import hudson.slaves.DumbSlave;
import hudson.slaves.OfflineCause;
import hudson.tasks.Shell;
import hudson.util.StreamTaskListener;
import hudson.util.VersionNumber;
import java.io.ByteArrayOutputStream;
import java.io.File;
import java.io.IOException;
import java.io.InputStream;
import java.nio.charset.Charset;
import java.nio.charset.StandardCharsets;
import java.util.Collections;
import java.util.EnumSet;
import java.util.concurrent.BlockingQueue;
import java.util.concurrent.LinkedBlockingQueue;
import java.util.logging.Level;
import org.apache.commons.io.IOUtils;
import org.apache.commons.io.output.TeeOutputStream;
import static org.hamcrest.Matchers.*;

import org.jenkinsci.test.acceptance.docker.DockerContainer;
import org.jenkinsci.test.acceptance.docker.DockerRule;
import org.jenkinsci.test.acceptance.docker.fixtures.JavaContainer;
import static org.junit.Assert.*;
import static org.junit.Assume.*;

import org.junit.*;
import org.junit.runner.RunWith;
import org.junit.runners.Parameterized;
import org.junit.runners.Parameterized.Parameters;
import org.jvnet.hudson.test.Issue;
import org.jvnet.hudson.test.JenkinsRule;
import org.jvnet.hudson.test.LoggerRule;
import org.jvnet.hudson.test.SimpleCommandLauncher;

enum TestPlatform {
    NATIVE, ALPINE, CENTOS, UBUNTU, SLIM, SIMPLE, TINI
}

@RunWith(Parameterized.class)
public class BourneShellScriptTest {
    @Parameters(name = "{index}: {0}")
    public static Iterable<? extends Object> data() {
        return EnumSet.allOf(TestPlatform.class);
    }

    @Rule public JenkinsRule j = new JenkinsRule();
    @Rule public DockerRule<JavaContainer> dockerUbuntu = new DockerRule<>(JavaContainer.class);
    @Rule public DockerRule<CentOSFixture> dockerCentOS = new DockerRule<>(CentOSFixture.class);
    @Rule public DockerRule<AlpineFixture> dockerAlpine = new DockerRule<>(AlpineFixture.class);
    @Rule public DockerRule<SlimFixture> dockerSlim = new DockerRule<>(SlimFixture.class);

    @BeforeClass public static void unixAndDocker() throws Exception {
        assumeTrue("This test is only for Unix", File.pathSeparatorChar==':');
        ByteArrayOutputStream baos = new ByteArrayOutputStream();
        assumeThat("`docker version` could be run", new Launcher.LocalLauncher(StreamTaskListener.fromStderr()).launch().cmds("docker", "version", "--format", "{{.Client.Version}}").stdout(new TeeOutputStream(baos, System.err)).stderr(System.err).join(), is(0));
        assumeThat("Docker must be at least 1.13.0 for this test (uses --init)", new VersionNumber(baos.toString().trim()), greaterThanOrEqualTo(new VersionNumber("1.13.0")));
    }

    @Rule public LoggerRule logging = new LoggerRule().recordPackage(BourneShellScript.class, Level.FINE);

    private TestPlatform platform;
    private StreamTaskListener listener;
    private Slave s;
    private FilePath ws;
    private Launcher launcher;
    private static int counter = 0; // used to prevent docker container name-smashing

    public BourneShellScriptTest(TestPlatform platform) throws Exception {
        System.out.println("My platform: " + platform);
        this.platform = platform;
        this.listener = StreamTaskListener.fromStdout();
    }

    @Before public void prepareAgentForPlatform() throws Exception {
        System.out.println("prepare platform: " + platform);
        switch (platform) {
            case NATIVE:
                s = j.createOnlineSlave();
                break;
            case SLIM:
            case ALPINE:
            case CENTOS:
            case UBUNTU:
                s = prepareAgentDocker();
                j.jenkins.addNode(s);
                j.waitOnline(s);
                break;
            case SIMPLE:
            case TINI:
                s = prepareAgentCommandLauncher();
                j.jenkins.addNode(s);
                j.waitOnline(s);
                break;
            default:
                Assert.fail("Unknown enum value: " + platform);
                break;
        }
        ws = s.getWorkspaceRoot().child("ws");
        launcher = s.createLauncher(listener);
    }

    private Slave prepareAgentDocker() throws Exception {
        DockerContainer container = null;
        switch (platform) {
            case SLIM:
                container = dockerSlim.get();
                break;
            case ALPINE:
                container = dockerAlpine.get();
                break;
            case CENTOS:
                container = dockerCentOS.get();
                break;
            case UBUNTU:
                container = dockerUbuntu.get();
                break;
            default:
                Assert.fail("Unknown enum value: " + platform);
                break;
        }
        return createDockerSlave(container);
    }

    private Slave prepareAgentCommandLauncher() throws Exception{
        // counter used to prevent name smashing when a docker container from the previous test is
        // still shutting down but the new test container is being spun up. Seems more ideal than adding a wait.
        String name = "docker";
        String agent = "agent-" + counter++;
        String remoteFs = "/home/jenkins/" + agent;

        Slave agentSlave = null;
        switch (platform) {
            case SIMPLE:
                String dockerRunSimple = String.format("docker run -i --rm --name %s jenkinsci/slave:3.7-1 java -jar /usr/share/jenkins/slave.jar", agent);
                agentSlave = new DumbSlave(name, remoteFs, new SimpleCommandLauncher(dockerRunSimple));
                break;
            case TINI:
                String dockerRunTini = String.format("docker run -i --rm --name %s --init jenkinsci/slave:3.7-1 java -jar /usr/share/jenkins/slave.jar", agent);
                agentSlave = new DumbSlave(name, remoteFs, new SimpleCommandLauncher(dockerRunTini));
                break;
            default:
                Assert.fail("Unknown enum value: " + platform);
                break;
        }
        return agentSlave;
    }

    @After public void slaveCleanup() throws IOException, InterruptedException {
        s.toComputer().disconnect(new OfflineCause.UserCause(null, null));
        j.jenkins.removeNode(s);
    }

    @Test public void smokeTest() throws Exception {
        boolean isNative = (platform == TestPlatform.NATIVE);
        int sleepSeconds = 10;
        if (isNative) {
            sleepSeconds = 0;
        }

        String script = String.format("echo hello world; sleep %s", sleepSeconds);
        Controller c = new BourneShellScript(script).launch(new EnvVars(), ws, launcher, listener);
        awaitCompletion(c);
        ByteArrayOutputStream baos = new ByteArrayOutputStream();
        c.writeLog(ws,baos);
        assertEquals(0, c.exitStatus(ws, launcher, listener).intValue());
        assertTrue(baos.toString().contains("hello world"));
        c.cleanup(ws);
        if (!isNative) {
            assertTrue("no zombies running", noZombies());
        }
    }

    @Test public void stop() throws Exception {
        // Have observed both SIGTERM and SIGCHLD, perhaps depending on which process (the written sh, or sleep) gets the signal first.
        // TODO without the `trap … EXIT` the other handlers do not seem to get run, and we get exit code 143 (~ uncaught SIGTERM). Why?
        // Also on jenkins.ci neither signal trap is encountered, only EXIT.
        Controller c = new BourneShellScript("trap 'echo got SIGCHLD' CHLD; trap 'echo got SIGTERM' TERM; trap 'echo exiting; exit 99' EXIT; sleep 999").launch(new EnvVars(), ws, launcher, listener);
        Thread.sleep(1000);
        c.stop(ws, launcher);
        awaitCompletion(c);
        ByteArrayOutputStream baos = new ByteArrayOutputStream();
        c.writeLog(ws, baos);
        String log = baos.toString();
        System.out.println(log);
        assertEquals(99, c.exitStatus(ws, launcher, listener).intValue());
        assertTrue(log.contains("sleep 999"));
        assertTrue(log.contains("got SIG"));
        c.cleanup(ws);
        if (simpleOrTini()) {
            assertTrue("no zombies running", noZombies());
        }
    }

    @Test public void reboot() throws Exception {
        int orig = BourneShellScript.HEARTBEAT_CHECK_INTERVAL;
        BourneShellScript.HEARTBEAT_CHECK_INTERVAL = 15;
        try {
            FileMonitoringTask.FileMonitoringController c = (FileMonitoringTask.FileMonitoringController) new BourneShellScript("sleep 999").launch(new EnvVars("killemall", "true"), ws, launcher, listener);
            Thread.sleep(1000);
            psOut();
            launcher.kill(Collections.singletonMap("killemall", "true"));
            psOut();
            // waiting for launcher to write a termination result before attempting to delete it
            awaitCompletion(c);
            c.getResultFile(ws).delete();
            awaitCompletion(c);
            ByteArrayOutputStream baos = new ByteArrayOutputStream();
            c.writeLog(ws, baos);
            String log = baos.toString();
            System.out.println(log);
            assertEquals(Integer.valueOf(-1), c.exitStatus(ws, launcher, listener));
            assertTrue(log.contains("sleep 999"));
            c.cleanup(ws);
        } finally {
            BourneShellScript.HEARTBEAT_CHECK_INTERVAL = orig;
        }
        if (simpleOrTini()) {
            assertTrue("no zombies running", noZombies());
        }
    }

    @Test public void justSlow() throws Exception {
        Controller c = new BourneShellScript("sleep 60").launch(new EnvVars(), ws, launcher, listener);
        awaitCompletion(c);
        c.writeLog(ws, System.out);
        assertEquals(0, c.exitStatus(ws, launcher, listener).intValue());
        c.cleanup(ws);
        if (simpleOrTini()) {
            assertTrue("no zombies running", noZombies());
        }
    }

    @Issue("JENKINS-27152")
    @Test public void cleanWorkspace() throws Exception {
        Controller c = new BourneShellScript("touch stuff && echo ---`ls -1a`---").launch(new EnvVars(), ws, launcher, listener);
        awaitCompletion(c);
        ByteArrayOutputStream baos = new ByteArrayOutputStream();
        c.writeLog(ws, baos);
        assertEquals(0, c.exitStatus(ws, launcher, listener).intValue());
        assertThat(baos.toString(), containsString("---. .. stuff---"));
        c.cleanup(ws);
        if (simpleOrTini()) {
            assertTrue("no zombies running", noZombies());
        }
    }

    @Issue("JENKINS-26133")
    @Test public void output() throws Exception {
        DurableTask task = new BourneShellScript("echo 42");
        task.captureOutput();
        Controller c = task.launch(new EnvVars(), ws, launcher, listener);
        awaitCompletion(c);
        ByteArrayOutputStream baos = new ByteArrayOutputStream();
        c.writeLog(ws, baos);
        assertEquals(0, c.exitStatus(ws, launcher, listener).intValue());
        assertThat(baos.toString(), containsString("+ echo 42"));
        assertEquals("42\n", new String(c.getOutput(ws, launcher)));
        c.cleanup(ws);
        if (simpleOrTini()) {
            assertTrue("no zombies running", noZombies());
        }
    }

    @Issue("JENKINS-38381")
    @Test public void watch() throws Exception {
        DurableTask task = new BourneShellScript("set +x; for x in 1 2 3 4 5; do echo $x; sleep 1; done");
        Controller c = task.launch(new EnvVars(), ws, launcher, listener);
        BlockingQueue<Integer> status = new LinkedBlockingQueue<>();
        BlockingQueue<String> output = new LinkedBlockingQueue<>();
        BlockingQueue<String> lines = new LinkedBlockingQueue<>();
        c.watch(ws, new MockHandler(s.getChannel(), status, output, lines), listener);
        assertEquals("+ set +x", lines.take());
        assertEquals(0, status.take().intValue());
        assertEquals("<no output>", output.take());
        assertEquals("[1, 2, 3, 4, 5]", lines.toString());
        task = new BourneShellScript("echo result");
        task.captureOutput();
        c = task.launch(new EnvVars(), ws, launcher, listener);
        status = new LinkedBlockingQueue<>();
        output = new LinkedBlockingQueue<>();
        lines = new LinkedBlockingQueue<>();
        c.watch(ws, new MockHandler(s.getChannel(), status, output, lines), listener);
        assertEquals(0, status.take().intValue());
        assertEquals("result\n", output.take());
        assertEquals("[+ echo result]", lines.toString());
        c.cleanup(ws);
        if (simpleOrTini()) {
            assertTrue("no zombies running", noZombies());
        }
    }
    static class MockHandler extends Handler {
        final BlockingQueue<Integer> status;
        final BlockingQueue<String> output;
        final BlockingQueue<String> lines;
        @SuppressWarnings("unchecked")
        MockHandler(VirtualChannel channel, BlockingQueue<Integer> status, BlockingQueue<String> output, BlockingQueue<String> lines) {
            this.status = channel.export(BlockingQueue.class, status);
            this.output = channel.export(BlockingQueue.class, output);
            this.lines = channel.export(BlockingQueue.class, lines);
        }
        @Override public void output(InputStream stream) throws Exception {
            lines.addAll(IOUtils.readLines(stream, StandardCharsets.UTF_8));
        }
        @Override public void exited(int code, byte[] data) throws Exception {
            status.add(code);
            output.add(data != null ? new String(data, StandardCharsets.UTF_8) : "<no output>");
        }
    }

    @Issue("JENKINS-40734")
    @Test public void envWithShellChar() throws Exception {
        Controller c = new BourneShellScript("echo \"value=$MYNEWVAR\"").launch(new EnvVars("MYNEWVAR", "foo$$bar"), ws, launcher, listener);
        awaitCompletion(c);
        ByteArrayOutputStream baos = new ByteArrayOutputStream();
        c.writeLog(ws,baos);
        assertEquals(0, c.exitStatus(ws, launcher, listener).intValue());
        assertThat(baos.toString(), containsString("value=foo$$bar"));
        c.cleanup(ws);
        if (simpleOrTini()) {
            assertTrue("no zombies running", noZombies());
        }
    }

    @Test public void shebang() throws Exception {
        setGlobalInterpreter("/bin/false"); // Should be overridden
        Controller c = new BourneShellScript("#!/bin/cat\nHello, world!").launch(new EnvVars(), ws, launcher, listener);
        awaitCompletion(c);
        ByteArrayOutputStream baos = new ByteArrayOutputStream();
        c.writeLog(ws, new TeeOutputStream(baos, System.out));
        assertEquals(0, c.exitStatus(ws, launcher, listener).intValue());
        assertThat(baos.toString(), containsString("Hello, world!"));
        c.cleanup(ws);
        if (simpleOrTini()) {
            assertTrue("no zombies running", noZombies());
        }
    }

    @Issue("JENKINS-50902")
    @Test public void configuredInterpreter() throws Exception {
<<<<<<< HEAD
=======
        // Run script inside the container as this is system dependent
        DumbSlave node = createDockerSlave(dockerSlim.get(), SlimFixture.SLIM_JAVA_LOCATION);
        j.jenkins.addNode(node);
        j.waitOnline(node);
        launcher = node.createLauncher(listener);
        ws = node.getWorkspaceRoot().child("configuredInterpreter");
        ws.mkdirs();

>>>>>>> dac5d1b4
        setGlobalInterpreter("/bin/bash");
        String script = "if [ ! -z \"$BASH_VERSION\" ]; then echo 'this is bash'; else echo 'this is not'; fi";
        Controller c = new BourneShellScript(script).launch(new EnvVars(), ws, launcher, listener);
        awaitCompletion(c);
        ByteArrayOutputStream baos = new ByteArrayOutputStream();
        c.writeLog(ws, new TeeOutputStream(baos, System.out));
        assertEquals(0, c.exitStatus(ws, launcher, listener).intValue());
        assertThat(baos.toString(), containsString("this is bash"));
        c.cleanup(ws);

        // Find it in the PATH
        setGlobalInterpreter("bash");
        c = new BourneShellScript(script).launch(new EnvVars(), ws, launcher, listener);
        awaitCompletion(c);
        baos = new ByteArrayOutputStream();
        c.writeLog(ws, new TeeOutputStream(baos, System.out));
        assertEquals(0, c.exitStatus(ws, launcher, listener).intValue());
        assertThat(baos.toString(), containsString("this is bash"));
        c.cleanup(ws);

        setGlobalInterpreter("no_such_shell");
        c = new BourneShellScript(script).launch(new EnvVars(), ws, launcher, listener);
        awaitCompletion(c);
        baos = new ByteArrayOutputStream();
        c.writeLog(ws, new TeeOutputStream(baos, System.out));
        assertNotEquals(0, c.exitStatus(ws, launcher, listener).intValue());
        assertThat(baos.toString(), containsString("no_such_shell"));
        c.cleanup(ws);
        if (simpleOrTini()) {
            assertTrue("no zombies running", noZombies());
        }
    }

<<<<<<< HEAD
    /**
     * Checks if the golang binary outputs to stdout under normal shell execution.
     * The binary must NOT output to stdout or else it will crash when Jenkins is terminated
     * unexpectedly.
     */
    @Test public void stdout() throws Exception {
        ByteArrayOutputStream baos = new ByteArrayOutputStream();
        TeeOutputStream teeOut = new TeeOutputStream(baos, System.out);
        StreamTaskListener stdoutListener = new StreamTaskListener(teeOut, Charset.defaultCharset());
        String script = String.format("echo hello world");
        Controller c = new BourneShellScript(script).launch(new EnvVars(), ws, launcher, stdoutListener);
        awaitCompletion(c);
        assertThat(baos.toString(), isEmptyString());
        c.cleanup(ws);
=======
    @Test public void runOnUbuntuDocker() throws Exception {
        JavaContainer container = dockerUbuntu.get();
        runOnDocker(createDockerSlave(container, null));
    }

    @Test public void runOnCentOSDocker() throws Exception {
        CentOSFixture container = dockerCentOS.get();
        runOnDocker(createDockerSlave(container, null));
    }

    @Issue("JENKINS-52847")
    @Test public void runOnAlpineDocker() throws Exception {
        AlpineFixture container = dockerAlpine.get();
        runOnDocker(createDockerSlave(container, null), 45);
    }

    @Issue("JENKINS-52881")
    @Test public void runOnSlimDocker() throws Exception {
        SlimFixture container = dockerSlim.get();
        runOnDocker(createDockerSlave(container, SlimFixture.SLIM_JAVA_LOCATION), 45);
    }

    private DumbSlave createDockerSlave(DockerContainer container, String javaPath) throws hudson.model.Descriptor.FormException, IOException {
        return new DumbSlave("docker", "/home/test", new SSHLauncher(container.ipBound(22), container.port(22), "test", "test", "", "", javaPath, null, null));
    }

    private void runOnDocker(DumbSlave s) throws Exception {
        runOnDocker(s, 10);
>>>>>>> dac5d1b4
    }

    private boolean noZombies() throws InterruptedException {
        ByteArrayOutputStream baos = null;
        do {
            Thread.sleep(1000);
            baos = new ByteArrayOutputStream();
            try {
                assertEquals(0, launcher.launch().cmds("ps", "-e", "-o", "pid,ppid,stat,comm").stdout(new TeeOutputStream(baos, System.out)).join());
            } catch (IOException x) { // no ps? forget this check
                System.err.println(x);
                break;
            }
        } while (baos.toString().contains(" sleep "));
        return !baos.toString().contains(" Z ");
    }

    // to assist with debugging
    private String psOut() throws InterruptedException {
        ByteArrayOutputStream baos = new ByteArrayOutputStream();
        try {
            launcher.launch().cmds("ps", "-ef").stdout(new TeeOutputStream(baos, System.out)).join();
        } catch (IOException x) { // no ps? skip
            System.err.println(x);
        }
        return baos.toString();
    }

    private boolean simpleOrTini() {
        if (platform == TestPlatform.SIMPLE || platform == TestPlatform.TINI) {
            return true;
        } else {
            return false;
        }
    }

    private DumbSlave createDockerSlave(DockerContainer container) throws hudson.model.Descriptor.FormException, IOException {
        return new DumbSlave("docker", "/home/test", new SSHLauncher(container.ipBound(22), container.port(22), "test", "test", "", ""));
    }

    private void awaitCompletion(Controller c) throws IOException, InterruptedException {
        while (c.exitStatus(ws, launcher, listener) == null) {
            Thread.sleep(100);
        }
    }

    private void setGlobalInterpreter(String interpreter) {
        ExtensionList.lookupSingleton(Shell.DescriptorImpl.class).setShell(interpreter);
    }
}
<|MERGE_RESOLUTION|>--- conflicted
+++ resolved
@@ -135,9 +135,11 @@
 
     private Slave prepareAgentDocker() throws Exception {
         DockerContainer container = null;
+        String customJavaPath = null;
         switch (platform) {
             case SLIM:
                 container = dockerSlim.get();
+                customJavaPath = SlimFixture.SLIM_JAVA_LOCATION;
                 break;
             case ALPINE:
                 container = dockerAlpine.get();
@@ -152,7 +154,7 @@
                 Assert.fail("Unknown enum value: " + platform);
                 break;
         }
-        return createDockerSlave(container);
+        return createDockerSlave(container, customJavaPath);
     }
 
     private Slave prepareAgentCommandLauncher() throws Exception{
@@ -371,17 +373,6 @@
 
     @Issue("JENKINS-50902")
     @Test public void configuredInterpreter() throws Exception {
-<<<<<<< HEAD
-=======
-        // Run script inside the container as this is system dependent
-        DumbSlave node = createDockerSlave(dockerSlim.get(), SlimFixture.SLIM_JAVA_LOCATION);
-        j.jenkins.addNode(node);
-        j.waitOnline(node);
-        launcher = node.createLauncher(listener);
-        ws = node.getWorkspaceRoot().child("configuredInterpreter");
-        ws.mkdirs();
-
->>>>>>> dac5d1b4
         setGlobalInterpreter("/bin/bash");
         String script = "if [ ! -z \"$BASH_VERSION\" ]; then echo 'this is bash'; else echo 'this is not'; fi";
         Controller c = new BourneShellScript(script).launch(new EnvVars(), ws, launcher, listener);
@@ -415,7 +406,6 @@
         }
     }
 
-<<<<<<< HEAD
     /**
      * Checks if the golang binary outputs to stdout under normal shell execution.
      * The binary must NOT output to stdout or else it will crash when Jenkins is terminated
@@ -430,36 +420,6 @@
         awaitCompletion(c);
         assertThat(baos.toString(), isEmptyString());
         c.cleanup(ws);
-=======
-    @Test public void runOnUbuntuDocker() throws Exception {
-        JavaContainer container = dockerUbuntu.get();
-        runOnDocker(createDockerSlave(container, null));
-    }
-
-    @Test public void runOnCentOSDocker() throws Exception {
-        CentOSFixture container = dockerCentOS.get();
-        runOnDocker(createDockerSlave(container, null));
-    }
-
-    @Issue("JENKINS-52847")
-    @Test public void runOnAlpineDocker() throws Exception {
-        AlpineFixture container = dockerAlpine.get();
-        runOnDocker(createDockerSlave(container, null), 45);
-    }
-
-    @Issue("JENKINS-52881")
-    @Test public void runOnSlimDocker() throws Exception {
-        SlimFixture container = dockerSlim.get();
-        runOnDocker(createDockerSlave(container, SlimFixture.SLIM_JAVA_LOCATION), 45);
-    }
-
-    private DumbSlave createDockerSlave(DockerContainer container, String javaPath) throws hudson.model.Descriptor.FormException, IOException {
-        return new DumbSlave("docker", "/home/test", new SSHLauncher(container.ipBound(22), container.port(22), "test", "test", "", "", javaPath, null, null));
-    }
-
-    private void runOnDocker(DumbSlave s) throws Exception {
-        runOnDocker(s, 10);
->>>>>>> dac5d1b4
     }
 
     private boolean noZombies() throws InterruptedException {
@@ -496,8 +456,8 @@
         }
     }
 
-    private DumbSlave createDockerSlave(DockerContainer container) throws hudson.model.Descriptor.FormException, IOException {
-        return new DumbSlave("docker", "/home/test", new SSHLauncher(container.ipBound(22), container.port(22), "test", "test", "", ""));
+    private DumbSlave createDockerSlave(DockerContainer container, String javaPath) throws hudson.model.Descriptor.FormException, IOException {
+        return new DumbSlave("docker", "/home/test", new SSHLauncher(container.ipBound(22), container.port(22), "test", "test", "", "", javaPath, null, null));
     }
 
     private void awaitCompletion(Controller c) throws IOException, InterruptedException {
