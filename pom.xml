<project xmlns="http://maven.apache.org/POM/4.0.0" xmlns:xsi="http://www.w3.org/2001/XMLSchema-instance" xsi:schemaLocation="http://maven.apache.org/POM/4.0.0 http://maven.apache.org/maven-v4_0_0.xsd">
    <modelVersion>4.0.0</modelVersion>
    <parent>
        <groupId>org.jenkins-ci.plugins</groupId>
        <artifactId>plugin</artifactId>
        <version>3.43</version>
        <relativePath />
    </parent>
    <artifactId>durable-task</artifactId>
    <version>${revision}${changelist}</version>
    <packaging>hpi</packaging>
    <name>Durable Task Plugin</name>
    <description>Library offering an extension point for processes which can run outside of Jenkins yet be monitored.</description>
    <url>https://wiki.jenkins.io/display/JENKINS/Durable+Task+Plugin</url>
    <licenses>
        <license>
            <name>MIT License</name>
            <url>https://opensource.org/licenses/MIT</url>
        </license>
    </licenses>
    
    <properties>
        <revision>1.31</revision>
        <changelist>-SNAPSHOT</changelist>
<<<<<<< HEAD
        <jenkins.version>2.121.3</jenkins.version>
=======
        <jenkins.version>2.150.1</jenkins.version>
>>>>>>> de2447bb
        <java.level>8</java.level>
        <findbugs.failOnError>false</findbugs.failOnError>
    </properties>
    
    <repositories>
        <repository>
            <id>repo.jenkins-ci.org</id>
            <url>https://repo.jenkins-ci.org/public/</url>
        </repository>
    </repositories>
    <pluginRepositories>
        <pluginRepository>
            <id>repo.jenkins-ci.org</id>
            <url>https://repo.jenkins-ci.org/public/</url>
        </pluginRepository>
    </pluginRepositories>

    <scm>
        <connection>scm:git:git://github.com/jenkinsci/${project.artifactId}-plugin.git</connection>
        <developerConnection>scm:git:git@github.com:jenkinsci/${project.artifactId}-plugin.git</developerConnection>
        <url>https://github.com/jenkinsci/${project.artifactId}-plugin</url>
        <tag>${scmTag}</tag>
    </scm>
    <dependencies>
        <dependency>
            <groupId>org.jenkins-ci.test</groupId>
            <artifactId>docker-fixtures</artifactId>
            <version>1.8</version>
            <scope>test</scope>
        </dependency>
        <dependency>
            <groupId>org.jenkins-ci.plugins</groupId>
            <artifactId>ssh-slaves</artifactId>
<<<<<<< HEAD
            <version>1.27</version>
=======
            <version>1.30.0</version>
>>>>>>> de2447bb
            <scope>test</scope>
        </dependency>
    </dependencies>
    <dependencyManagement>
        <dependencies>
            <dependency>
                <groupId>org.jenkins-ci</groupId>
                <artifactId>symbol-annotation</artifactId>
<<<<<<< HEAD
                <version>1.17</version>
                <scope>test</scope>
=======
                <version>1.7</version>
>>>>>>> de2447bb
            </dependency>
        </dependencies>
    </dependencyManagement>
</project><|MERGE_RESOLUTION|>--- conflicted
+++ resolved
@@ -22,11 +22,7 @@
     <properties>
         <revision>1.31</revision>
         <changelist>-SNAPSHOT</changelist>
-<<<<<<< HEAD
-        <jenkins.version>2.121.3</jenkins.version>
-=======
         <jenkins.version>2.150.1</jenkins.version>
->>>>>>> de2447bb
         <java.level>8</java.level>
         <findbugs.failOnError>false</findbugs.failOnError>
     </properties>
@@ -60,11 +56,7 @@
         <dependency>
             <groupId>org.jenkins-ci.plugins</groupId>
             <artifactId>ssh-slaves</artifactId>
-<<<<<<< HEAD
-            <version>1.27</version>
-=======
             <version>1.30.0</version>
->>>>>>> de2447bb
             <scope>test</scope>
         </dependency>
     </dependencies>
@@ -73,12 +65,7 @@
             <dependency>
                 <groupId>org.jenkins-ci</groupId>
                 <artifactId>symbol-annotation</artifactId>
-<<<<<<< HEAD
-                <version>1.17</version>
-                <scope>test</scope>
-=======
                 <version>1.7</version>
->>>>>>> de2447bb
             </dependency>
         </dependencies>
     </dependencyManagement>
